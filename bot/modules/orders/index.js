--- conflicted
+++ resolved
@@ -5,10 +5,9 @@
 const ordersActions = require('../../ordersActions');
 const messages = require('./messages');
 
-<<<<<<< HEAD
 const Scenes = require('./scenes')
 
-exports.configure = function configure(bot) {
+exports.configure = bot => {
   bot.use(Scenes.middleware())
   bot.command('buywizard', async ctx => {
     try {
@@ -51,9 +50,6 @@
       await ctx.reply('ERROR|' + err.message)
     }
   })
-=======
-exports.configure = bot => {
->>>>>>> ec8f0818
   bot.command('listorders', async ctx => {
     try {
       const user = await validateUser(ctx, false);
