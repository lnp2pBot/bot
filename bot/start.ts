--- conflicted
+++ resolved
@@ -502,13 +502,9 @@
 
       order.status = 'COMPLETED_BY_ADMIN';
       await order.save();
-<<<<<<< HEAD
-=======
-      OrderEvents.orderUpdated(order);
       const buyer = await User.findOne({ _id: order.buyer_id });
       const seller = await User.findOne({ _id: order.seller_id });
       if (buyer === null || seller === null) throw Error("buyer and/or seller were not found in DB");
->>>>>>> 5672c6fd
       // we sent a private message to the admin
       await messages.successCompleteOrderMessage(ctx, order);
       // we sent a private message to the seller
