--- conflicted
+++ resolved
@@ -421,15 +421,17 @@
   }
 };
 
-<<<<<<< HEAD
 const helpMessage = async (ctx) => {
   try {
     await ctx.reply(`Mensaje de ayuda`); 
-=======
+  } catch (error) {
+    console.log(error);
+  }
+};
+
 const mustBeGreatherEqThan = async (bot, user, fieldName, qty) => {
   try {
     await bot.telegram.sendMessage(user.tg_id, `${fieldName} debe ser mayor o igual que ${qty}`);
->>>>>>> 14fdf24f
   } catch (error) {
     console.log(error);
   }
@@ -476,9 +478,6 @@
   mustBeValidCurrency,
   mustBeANumber,
   invalidInvoice,
-<<<<<<< HEAD
   helpMessage,
-=======
   mustBeGreatherEqThan,
->>>>>>> 14fdf24f
 };