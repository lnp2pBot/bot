const startMessage = async (ctx) => {
  try {
    await ctx.reply(`Este bot te ayudará a completar tus intercambios P2P usando Bitcoin vía Lightning Network.

Una vez incializado el Bot en privado es fácil:

1. Publica tu oferda de compra o venta por medio de los comandos /buy o /sell y sigue las instrucciones.
2. Espera que otro usuario tome la oferta por medio de /takesell o /takebuy. Tambien puedes tomar las ofertas de otros usuarios con estos comandos!
3. Tu oferta y calificación estará visible en el canal de @testeandoCosas.

/sell:
4. Si estas vendiendo el bot te pedira que pagues un invoice el cual estara retenido por 1 hora mientras alguien toma tu venta. Sin embargo puedes cancelarla antes de que otro usuario la tome con el comando /cancel.
5. Una vez alguien tome tu venta, le debes contactar y brindarle tus datos de pago para que te pague el monto fiat correspondiente. Luego tu debes liberar los fondos para que le lleguen los sats al invoice del usuario por medio del comando /release

/buy:
6. Si estas comprando, solo debes publicar la oferta, crear un invoice para recibir los sats y esperar que otro usuario la tome. Sin embargo puedes cancelarla antes de que otro usuario la tome con el comando /cancel.
7. Una vez alguien tome tu compra, contacta al vendedor para que te de los datos de pago fiat. El usuario luego debe liberar sus fondos usando el comando /release para que te lleguen los sats al invoice.

/takesell:
8. Si estas tomando una venta, debes crear un invoice para recibir los sats y pedirle al vendedor que te de sus datos de pago fiat.
9. Una vez el otro usuario confirme su pago fiat usara el comando /release para liberarte los sats a tu invoice. 

/takebuy:
9. Si estas tomando una compra, debes pagar el invoice el cual estara retenido mientras el otro usuario realiza tu pago fiat. Debes contactarle y brindarle tus datos para ello.
10. Una vez confirmes su pago, debes liberar los fondos por medio del comando /release para que le lleguen sus sats a su invoice.

/dispute:
11. Si en algun punto los usuarios no pueden solucionar su transaccion, pueden usar este comando para llamar a los admin a que resuelvan la operacion como intermediarios.

/cancel:
12. Antes de que cualquier otro usuario tome tu oferta de compra o venta, puedes cancelarla con el este comando

¡Intercambia seguro y rápido! #P2PLN`);
  } catch (error) {
    console.log(error);
  }
};

const initBotErrorMessage = async (ctx) => {
  try {
    await ctx.reply(`Para usar este Bot primero debes inicializar en privado @${ctx.botInfo.username} el protocolo del bot`);
  } catch (error) {
    console.log(error);
  }
};

const nonHandleErrorMessage = async (ctx) => {
  try {
    await ctx.reply(`Para usar este bot debes activar tu username de telegram`);
  } catch (error) {
    console.log(error);
  }
};

const invoicePaymentRequestMessage = async (bot, user, request) => {
  try {
    await bot.telegram.sendMessage(user.tg_id, `Por favor paga esta invoice para comenzar la venta:`);
    await bot.telegram.sendMessage(user.tg_id, `${request}`);
  } catch (error) {
    console.log(error);
  }
};

const pendingSellMessage = async (bot, user, order) => {
  try {
    await bot.telegram.sendMessage(user.tg_id, `Publicada la oferta en el canal ${process.env.CHANNEL}\n\nEspera que alguien tome tu venta.`);
    await bot.telegram.sendMessage(user.tg_id, `Puedes cancelar esta orden antes de que alguien la tome ejecutando:`);
    await bot.telegram.sendMessage(user.tg_id, `/cancel ${order._id}`);
  } catch (error) {
    console.log(error);
  }
};

const pendingBuyMessage = async (bot, user) => {
  try {
    await bot.telegram.sendMessage(user.tg_id, `Publicada la oferta en el canal ${process.env.CHANNEL}.\n\nEspera que alguien tome tu compra.`);
  } catch (error) {
    console.log(error);
  }
};

const mustBeIntMessage = async (bot, user, fieldName) => {
  try {
    await bot.telegram.sendMessage(user.tg_id, `${fieldName} debe ser entero positivo`);
  } catch (error) {
    console.log(error);
  }
};

const sellOrderCorrectFormatMessage = async (bot, user) => {
  try {
    await bot.telegram.sendMessage(user.tg_id, `/sell <monto_en_sats> <monto_en_fiat> <codigo_fiat> <método_de_pago>`);
  } catch (error) {
    console.log(error);
  }
};

const buyOrderCorrectFormatMessage = async (bot, user) => {
  try {
    await bot.telegram.sendMessage(user.tg_id, `/buy <monto_en_sats> <monto_en_fiat> <codigo_fiat> <método_de_pago> <lightning_invoice>`);
  } catch (error) {
    console.log(error);
  }
};

const minimunAmountInvoiceMessage = async (bot, user) => {
  try {
    await bot.telegram.sendMessage(user.tg_id, `La invoice debe ser mayor o igual a 100 satoshis`);
  } catch (error) {
    console.log(error);
  }
};

const amountMustTheSameInvoiceMessage = async (bot, user, amount) => {
  try {
    await bot.telegram.sendMessage(user.tg_id, `La invoice tener un monto igual a ${amount} sats`);
  } catch (error) {
    console.log(error);
  }
};

const minimunExpirationTimeInvoiceMessage = async (bot, user) => {
  try {
    const expirationTime = parseInt(INVOICE_EXPIRATION_WINDOW) / 60 / 1000;
    await bot.telegram.sendMessage(user.tg_id, `El tiempo de expiración de la invoice debe ser de al menos ${expirationTime} minutos`);
  } catch (error) {
    console.log(error);
  }
};

const expiredInvoiceMessage = async (bot, user) => {
  try {
    await bot.telegram.sendMessage(user.tg_id, `La invoice ha expirado`);
  } catch (error) {
    console.log(error);
  }
};

const requiredAddressInvoiceMessage = async (bot, user) => {
  try {
    await bot.telegram.sendMessage(user.tg_id, `La invoice necesita una dirección destino`);
  } catch (error) {
    console.log(error);
  }
};

const requiredHashInvoiceMessage = async (bot, user) => {
  try {
    await bot.telegram.sendMessage(user.tg_id, `La invoice necesita un hash`);
  } catch (error) {
    console.log(error);
  }
};

const invalidOrderMessage = async (bot, user) => {
  try {
    await bot.telegram.sendMessage(user.tg_id, `Código de orden incorrecto`);
  } catch (error) {
    console.log(error);
  }
};

const invalidTypeOrderMessage = async (bot, user, type) => {
  try {
    await bot.telegram.sendMessage(user.tg_id, `Esta orden es una ${type}`);
  } catch (error) {
    console.log(error);
  }
};

const alreadyTakenOrderMessage = async (bot, user) => {
  try {
    await bot.telegram.sendMessage(user.tg_id, `Esta orden ya ha sido tomada por otro usuario`);
  } catch (error) {
    console.log(error);
  }
};

const invalidDataMessage = async (bot, user) => {
  try {
    await bot.telegram.sendMessage(user.tg_id, `Has enviado datos incorrectos, inténtalo nuevamente.`);
  } catch (error) {
    console.log(error);
  }
};

const takeSellCorrectFormatMessage = async (bot, user) => {
  try {
    await bot.telegram.sendMessage(user.tg_id, `/takesell <order_id> <lightning_invoice>`);
  } catch (error) {
    console.log(error);
  }
};

const takeBuyCorrectFormatMessage = async (bot, user) => {
  try {
    await bot.telegram.sendMessage(user.tg_id, `/takebuy <order_id>`);
  } catch (error) {
    console.log(error);
  }
};

const beginTakeBuyMessage = async (bot, sellerUser, request, order) => {
  try {
    await bot.telegram.sendMessage(sellerUser.tg_id, `Por favor paga esta invoice al bot para comenzar tu venta con el comprador:`);
    await bot.telegram.sendMessage(sellerUser.tg_id, `${request}`);

    await bot.telegram.editMessageText(process.env.CHANNEL, order.tg_channel_message2, null, `${order._id} PROCESADA ✅`);
    if (order.tg_chat_id < 0) {
      await bot.telegram.editMessageText(order.tg_chat_id, order.tg_group_message2, null, `${order._id} PROCESADA ✅`);
    }
  } catch (error) {
    console.log(error);
  }
};

const onGoingTakeBuyMessage = async (bot, sellerUser, buyerUser, order) => {
  try {
<<<<<<< HEAD
    await bot.telegram.sendMessage(sellerUser.tg_id, `Pago recibido!\n\nPonte en contacto con el usuario @${orderUser.username} para darle los detalles de metodo de pago fiat que te hara. Una vez confirmes su pago fiat debes liberar los fondos con el comando:`);
    await bot.telegram.sendMessage(sellerUser.tg_id, `/release ${order._id}`);
    await bot.telegram.sendMessage(orderUser.tg_id, `El usuario @${sellerUser.username} ha tomado tu compra y te quiere vender sats. Comunicate con el para que le hagas el pago por fiat y te libere sus sats. `);
=======
    await bot.telegram.sendMessage(sellerUser.tg_id, `¡Pago recibido!\n\nPonte en contacto con el usuario @${buyerUser.username} para darle los detalles de metodo de pago fiat que te hara. Una vez confirmes su pago debes liberar los fondos con el comando:`);
    await bot.telegram.sendMessage(sellerUser.tg_id, `/release ${order._id}`);
    await bot.telegram.sendMessage(buyerUser.tg_id, `El usuario @${sellerUser.username} ha tomado tu compra y te quiere vender sats. Comunicate con el para que le hagas el pago por fiat y te libere sus sats. `);
>>>>>>> 9e458fd2
  } catch (error) {
    console.log(error);
  }
};

const doneTakeBuyMessage = async (bot, orderUser, sellerUser) => {
  try {
    await bot.telegram.sendMessage(sellerUser.tg_id, `Confirmaste el pago FIAT del comprador @${orderUser.username} y has vendido exitosamente tus sats\n⚡️🍊⚡️`);
    await bot.telegram.sendMessage(orderUser.tg_id, `Tu compra de sats ha sido completada exitosamente con @${sellerUser.username} tras confirmar tu pago FIAT y ya he pagado tu invoice,  que disfrutes tus sats\n⚡️🍊⚡️`);
  } catch (error) {
    console.log(error);
  }
};

const onGoingTakeSellMessage = async (bot, sellerUser, buyerUser, order) => {
  try {
<<<<<<< HEAD
    await bot.telegram.sendMessage(buyerUser.tg_id, `Ponte en contacto con el usuario @${orderUser.username} para que te de detalle de como enviarle el dinero fiat, una vez hayas enviado el dinero fiat avísame con el comando 👇`);
    await bot.telegram.sendMessage(buyerUser.tg_id, `/fiatsent ${order._id}`);
    await bot.telegram.sendMessage(orderUser.tg_id, `El usuario @${buyerUser.username} ha tomado tu venta y te quiere comprar sats. Comunicate con el usuario para que te haga el pago por FIAT.\n\nUna vez confirmes su pago FIAT debes liberar los fondos con el comando:`);
    await bot.telegram.sendMessage(orderUser.tg_id, `/release ${order._id}`);
=======
    await bot.telegram.sendMessage(buyerUser.tg_id, `Ponte en contacto con el usuario @${sellerUser.username} para que te de detalle de como enviarle el dinero fiat.\n\nCuando el usuario @${sellerUser.username} confirme que recibió tu pago, estaré liberando tus sats.`);
    await bot.telegram.sendMessage(sellerUser.tg_id, `El usuario @${buyerUser.username} ha tomado tu venta y te quiere comprar sats. Comunicate con el usuario para que te haga el pago por fiat.\n\nUna vez confirmes su pago debes liberar los fondos con el comando:`);
    await bot.telegram.sendMessage(sellerUser.tg_id, `/release ${order._id}`);
>>>>>>> 9e458fd2

    await bot.telegram.editMessageText(process.env.CHANNEL, order.tg_channel_message2, null, `${order._id} PROCESADA ✅`);
    if (order.tg_chat_id < 0) await bot.telegram.editMessageText(order.tg_chat_id, order.tg_group_message2, null, `${order._id} PROCESADA ✅`);
  } catch (error) {
    console.log(error);
  }
};

const takeSellWaitingSellerToPayMessage = async (bot, buyerUser) => {
  try {
    await bot.telegram.sendMessage(buyerUser.tg_id, `Le he enviado una invoice al vendedor para que nos envíe tus sats, en cuanto realice el pago los pondremos en contacto`);
  } catch (error) {
    console.log(error);
  }
};

const doneTakeSellMessage = async (bot, orderUser, buyerUser) => {
  try {
    await bot.telegram.sendMessage(buyerUser.tg_id, `El vendedor @${orderUser.username} nos indicó que recibió tu pago y he pagado tu invoice, que disfrutes tus sats\n⚡️🍊⚡️`);
    await bot.telegram.sendMessage(orderUser.tg_id, `Tu venta de sats ha sido completada tras confirmar el pago de  @${buyerUser.username}\n⚡️🍊⚡️`);
  } catch (error) {
    console.log(error);
  }
};

const notActiveOrderMessage = async (bot, user) => {
  try {
    await bot.telegram.sendMessage(user.tg_id, `No tienes esa orden activa`);
  } catch (error) {
    console.log(error);
  }
};

const notOrderMessage = async (bot, user) => {
  try {
    await bot.telegram.sendMessage(user.tg_id, `No tienes ninguna orden asociada con ese Id`);
  } catch (error) {
    console.log(error);
  }
};

const repeatedInvoiceMessage = async (bot, user) => {
  try {
    await bot.telegram.sendMessage(user.tg_id, `Esa invoice ya se encuentra usada en el sistema`);
  } catch (error) {
    console.log(error);
  }
};

const publishBuyOrderMessage = async (ctx, bot, order) => {
  try {
    const publishMessage = `⚡️🍊⚡️\n${order.description}\n#P2PLN\n\nPara tomar esta orden, debes marcar al bot @${ctx.botInfo.username} el comando 👇`;
    const publishMessage2 = `/takebuy ${order._id}`;

    // Mensaje al canal
    order.tg_channel_message1 = (await bot.telegram.sendMessage(process.env.CHANNEL, publishMessage)).message_id;
    order.tg_channel_message2 = (await bot.telegram.sendMessage(process.env.CHANNEL, publishMessage2)).message_id;

    // Mensaje al grupo origen en caso de haber
    if (ctx.message.chat.type != 'private') {
      order.tg_group_message1 = (await ctx.reply(publishMessage, { reply_to_message_id: order.tg_order_message })).message_id;
      order.tg_group_message2 = (await ctx.reply(publishMessage2)).message_id;
    }

    order.save();
  } catch (error) {
    console.log(error);
  }
};

const publishSellOrderMessage = async (ctx, bot, order) => {
  try {
    const publishMessage = `⚡️🍊⚡️\n${order.description}\n#P2PLN\n\nPara tomar esta orden, debes enviarle a @${ctx.botInfo.username} una lightning invoice con monto = ${order.amount} con el comando 👇`;
    const publishMessage2 = `/takesell ${order._id} <lightning_invoice>`;

    // Mensaje al canal
    order.tg_channel_message1 = (await bot.telegram.sendMessage(process.env.CHANNEL, publishMessage)).message_id;
    order.tg_channel_message2 = (await bot.telegram.sendMessage(process.env.CHANNEL, publishMessage2)).message_id;

    // Mensaje al grupo origen en caso de haber
    if (ctx.message.chat.type != 'private') {
      order.tg_group_message1 = (await ctx.reply(publishMessage, { reply_to_message_id: order.tg_order_message })).message_id;
      order.tg_group_message2 = (await ctx.reply(publishMessage2)).message_id;
    }

    order.save();
  } catch (error) {
    console.log(error);
  }
};

const beginDisputeMessage = async (bot, buyer, seller, order, initiator) => {
  try {

    const type = initiator === 'seller' ? 'vendedor' : 'comprador';
    let initiatorUser = buyer;
    let counterPartyUser = seller;
    if (initiator === 'seller') {
      initiatorUser = seller;
      counterPartyUser = buyer;
    }
    await bot.telegram.sendMessage(process.env.ADMIN_CHANNEL, `El ${type} @${initiatorUser.username} 
ha iniciado una disputa con @${counterPartyUser.username} en la orden id: ${order._id}:
Monto sats: ${order.amount}
Monto ${order.fiat_code}: ${order.fiat_amount}
Método de pago: ${order.payment_method}
seller invoice hash: ${order.hash}
seller invoice secret: ${order.secret}
buyer payment request: ${order.buyer_invoice}

@${initiatorUser.username} ya tiene ${initiatorUser.disputes} disputas
@${counterPartyUser.username} ya tiene ${counterPartyUser.disputes} disputas`);
    if (initiator === 'buyer') {
      await bot.telegram.sendMessage(initiatorUser.tg_id, `Has iniciado una disputa por tu compra, nos comunicaremos contigo y tu contraparte para resolverla`);
      await bot.telegram.sendMessage(counterPartyUser.tg_id, `El comprador ha iniciado una disputa por tu orden con id: ${order._id}, nos comunicaremos contigo y tu contraparte para resolverla`);
    } else {
      await bot.telegram.sendMessage(initiatorUser.tg_id, `Has iniciado una disputa por tu venta, nos comunicaremos contigo y tu contraparte para resolverla`);
      await bot.telegram.sendMessage(counterPartyUser.tg_id, `El vendedor ha iniciado una disputa por tu orden con id: ${order._id}, nos comunicaremos contigo y tu contraparte para resolverla`);
    }
  } catch (error) {
    console.log(error);
  }
};

const customMessage = async (bot, user, message) => {
  try {
    await bot.telegram.sendMessage(user.tg_id, message);
  } catch (error) {
    console.log(error);
  }
};

const checkOrderMessage = async (ctx,order,creator,buyer,seller) => {
  try {
    await ctx.reply(`Orden id: ${order._id}:
Creator: ${creator} 
Buyer: ${buyer} 
Seller: ${seller} 
Monto sats: ${order.amount}
Monto ${order.fiat_code}: ${order.fiat_amount}
Método de pago: ${order.payment_method}
seller invoice hash: ${order.hash}
seller invoice secret: ${order.secret}
buyer payment request: ${order.buyer_invoice}`);
  } catch (error) {
    console.log(error);
  }
};

const mustBeValidCurrency = async (bot, user, fieldName) => {
  try {
    await bot.telegram.sendMessage(user.tg_id, `${fieldName} debe ser un código de moneda válido, ejemplo: USD, EUR`);
  } catch (error) {
    console.log(error);
  }
};

const mustBeANumber = async (bot, user, fieldName) => {
  try {
    await bot.telegram.sendMessage(user.tg_id, `${fieldName} debe ser un número`);
  } catch (error) {
    console.log(error);
  }
};

const invalidInvoice = async (bot, user) => {
  try {
    await bot.telegram.sendMessage(user.tg_id, `Lightning invoice no válida`);
  } catch (error) {
    console.log(error);
  }
};

const helpMessage = async (ctx) => {
  try {
    await ctx.reply(`/sell <order_id> - Crea una orden de venta
/buy <order_id> - Crea una orden de compra
/takebuy <order_id> - Toma una orden de compra
/takesell <order_id> - Toma una orden de venta
/fiatsent <order_id> - El comprador indica que ya ha enviado el dinero Fiat al vendedor
/release <order_id> - El vendedor libera los satoshis
/dispute <order_id> - Abre una disputa entre los participantes
/cancel <order_id> - Cancela una orden que no ha sido tomada
/cooperativecancel <order_id> - Inicia una cancelación cooperativa, ambas partes deben ejecutar este comando para cancelar una orden activa`); 
  } catch (error) {
    console.log(error);
  }
};

const mustBeGreatherEqThan = async (bot, user, fieldName, qty) => {
  try {
    await bot.telegram.sendMessage(user.tg_id, `${fieldName} debe ser mayor o igual que ${qty}`);
  } catch (error) {
    console.log(error);
  }
};

const bannedUserErrorMessage = async (ctx) => {
  try {
    await ctx.reply(`¡Has sido baneado!`);
  } catch (error) {
    console.log(error);
  }
};

const fiatSentMessages = async (bot, buyer, seller) => {
  try {
    await bot.telegram.sendMessage(buyer.tg_id, `Le hemos avisado al vendedor que has enviado el dinero fiat, en lo que el vendedor confirme que recibió tu dinero deberá liberar los fondos`);
    await bot.telegram.sendMessage(seller.tg_id, `El comprador me ha indicado que ya te envió el dinero fiat, esperamos que una vez confirmes la recepción del dinero liberes los fondos con el comando release, debes saber que hasta que no liberes los fondos no podrás crear o tomar otra orden`);
  } catch (error) {
    console.log(error);
  }
};


const orderOnfiatSentStatusMessages = async (bot, user) => {
  try {
    await bot.telegram.sendMessage(user.tg_id, `Tienes una o más ordenes en las que el comprador indicó que te envió el dinero fiat pero no has liberado los fondos, no puedes seguir operando hasta completar esa(s) orden(es)`);
  } catch (error) {
    console.log(error);
  }
};

const userBannedMessage = async (bot, user) => {
  try {
    await bot.telegram.sendMessage(user.tg_id, `¡Usuario baneado!`);
  } catch (error) {
    console.log(error);
  }
};

const notFoundUserMessage = async (bot, user) => {
  try {
    await bot.telegram.sendMessage(user.tg_id, `¡Usuario no encontrado en base de datos!`);
  } catch (error) {
    console.log(error);
  }
};

const errorParsingInvoiceMessage = async (bot, user) => {
  try {
    await bot.telegram.sendMessage(user.tg_id, `Error parseando la invoice`);
  } catch (error) {
    console.log(error);
  }
};

module.exports = {
  startMessage,
  initBotErrorMessage,
  invoicePaymentRequestMessage,
  sellOrderCorrectFormatMessage,
  buyOrderCorrectFormatMessage,
  minimunAmountInvoiceMessage,
  amountMustTheSameInvoiceMessage,
  minimunExpirationTimeInvoiceMessage,
  expiredInvoiceMessage,
  requiredAddressInvoiceMessage,
  requiredHashInvoiceMessage,
  publishBuyOrderMessage,
  invalidOrderMessage,
  invalidTypeOrderMessage,
  alreadyTakenOrderMessage,
  onGoingTakeSellMessage,
  invalidDataMessage,
  takeBuyCorrectFormatMessage,
  takeSellCorrectFormatMessage,
  beginTakeBuyMessage,
  notActiveOrderMessage,
  publishSellOrderMessage,
  onGoingTakeBuyMessage,
  doneTakeBuyMessage,
  doneTakeSellMessage,
  pendingSellMessage,
  pendingBuyMessage,
  repeatedInvoiceMessage,
  mustBeIntMessage,
  beginDisputeMessage,
  notOrderMessage,
  customMessage,
  nonHandleErrorMessage,
  checkOrderMessage,
  mustBeValidCurrency,
  mustBeANumber,
  invalidInvoice,
  helpMessage,
  mustBeGreatherEqThan,
  bannedUserErrorMessage,
  fiatSentMessages,
  orderOnfiatSentStatusMessages,
  takeSellWaitingSellerToPayMessage,
  userBannedMessage,
  notFoundUserMessage,
  errorParsingInvoiceMessage,
};<|MERGE_RESOLUTION|>--- conflicted
+++ resolved
@@ -216,15 +216,9 @@
 
 const onGoingTakeBuyMessage = async (bot, sellerUser, buyerUser, order) => {
   try {
-<<<<<<< HEAD
-    await bot.telegram.sendMessage(sellerUser.tg_id, `Pago recibido!\n\nPonte en contacto con el usuario @${orderUser.username} para darle los detalles de metodo de pago fiat que te hara. Una vez confirmes su pago fiat debes liberar los fondos con el comando:`);
-    await bot.telegram.sendMessage(sellerUser.tg_id, `/release ${order._id}`);
-    await bot.telegram.sendMessage(orderUser.tg_id, `El usuario @${sellerUser.username} ha tomado tu compra y te quiere vender sats. Comunicate con el para que le hagas el pago por fiat y te libere sus sats. `);
-=======
     await bot.telegram.sendMessage(sellerUser.tg_id, `¡Pago recibido!\n\nPonte en contacto con el usuario @${buyerUser.username} para darle los detalles de metodo de pago fiat que te hara. Una vez confirmes su pago debes liberar los fondos con el comando:`);
     await bot.telegram.sendMessage(sellerUser.tg_id, `/release ${order._id}`);
     await bot.telegram.sendMessage(buyerUser.tg_id, `El usuario @${sellerUser.username} ha tomado tu compra y te quiere vender sats. Comunicate con el para que le hagas el pago por fiat y te libere sus sats. `);
->>>>>>> 9e458fd2
   } catch (error) {
     console.log(error);
   }
@@ -241,16 +235,9 @@
 
 const onGoingTakeSellMessage = async (bot, sellerUser, buyerUser, order) => {
   try {
-<<<<<<< HEAD
-    await bot.telegram.sendMessage(buyerUser.tg_id, `Ponte en contacto con el usuario @${orderUser.username} para que te de detalle de como enviarle el dinero fiat, una vez hayas enviado el dinero fiat avísame con el comando 👇`);
-    await bot.telegram.sendMessage(buyerUser.tg_id, `/fiatsent ${order._id}`);
-    await bot.telegram.sendMessage(orderUser.tg_id, `El usuario @${buyerUser.username} ha tomado tu venta y te quiere comprar sats. Comunicate con el usuario para que te haga el pago por FIAT.\n\nUna vez confirmes su pago FIAT debes liberar los fondos con el comando:`);
-    await bot.telegram.sendMessage(orderUser.tg_id, `/release ${order._id}`);
-=======
     await bot.telegram.sendMessage(buyerUser.tg_id, `Ponte en contacto con el usuario @${sellerUser.username} para que te de detalle de como enviarle el dinero fiat.\n\nCuando el usuario @${sellerUser.username} confirme que recibió tu pago, estaré liberando tus sats.`);
     await bot.telegram.sendMessage(sellerUser.tg_id, `El usuario @${buyerUser.username} ha tomado tu venta y te quiere comprar sats. Comunicate con el usuario para que te haga el pago por fiat.\n\nUna vez confirmes su pago debes liberar los fondos con el comando:`);
     await bot.telegram.sendMessage(sellerUser.tg_id, `/release ${order._id}`);
->>>>>>> 9e458fd2
 
     await bot.telegram.editMessageText(process.env.CHANNEL, order.tg_channel_message2, null, `${order._id} PROCESADA ✅`);
     if (order.tg_chat_id < 0) await bot.telegram.editMessageText(order.tg_chat_id, order.tg_group_message2, null, `${order._id} PROCESADA ✅`);
