const { Telegraf, session } = require('telegraf');
const { I18n } = require('@grammyjs/i18n');
const schedule = require('node-schedule');
const {
  Order,
  User,
  PendingPayment,
  Community,
  Dispute,
} = require('../models');
const { getCurrenciesWithPrice, deleteOrderFromChannel } = require('../util');
const ordersActions = require('./ordersActions');
const CommunityModule = require('./modules/community');
const OrdersModule = require('./modules/orders');
const DisputeModule = require('./modules/dispute');
const {
  takebuy,
  takesell,
  rateUser,
  cancelAddInvoice,
  addInvoice,
  cancelShowHoldInvoice,
  showHoldInvoice,
  waitPayment,
  updateCommunity,
  addInvoicePHI,
  cancelOrder,
  fiatSent,
  release,
} = require('./commands');
const {
  settleHoldInvoice,
  cancelHoldInvoice,
  payToBuyer,
  isPendingPayment,
} = require('../ln');
const {
  validateUser,
  validateAdmin,
  validateParams,
  validateObjectId,
  validateInvoice,
  validateLightningAddress,
} = require('./validations');
const messages = require('./messages');
const { updateCommunityMessage } = require('./modules/community/messages');
const {
  attemptPendingPayments,
  cancelOrders,
  deleteOrders,
} = require('../jobs');
const logger = require('../logger');

const askForConfirmation = async (user, command) => {
  try {
    const where = {};
    if (command == '/cancel') {
      where.$and = [
        { $or: [{ buyer_id: user._id }, { seller_id: user._id }] },
        {
          $or: [
            { status: 'ACTIVE' },
            { status: 'PENDING' },
            { status: 'FIAT_SENT' },
            { status: 'DISPUTE' },
          ],
        },
      ];
      const orders = await Order.find(where);

      return orders;
    } else if (command == '/fiatsent') {
      where.$and = [{ buyer_id: user._id }, { status: 'ACTIVE' }];
      const orders = await Order.find(where);

      return orders;
    } else if (command == '/release') {
      where.$and = [
        { seller_id: user._id },
        {
          $or: [
            { status: 'ACTIVE' },
            { status: 'FIAT_SENT' },
            { status: 'DISPUTE' },
          ],
        },
      ];
      const orders = await Order.find(where);

      return orders;
    }

    return [];
  } catch (error) {
    logger.error(error);
  }
};

const initialize = (botToken, options) => {
  const i18n = new I18n({
    defaultLanguageOnMissing: true, // implies allowMissing = true
    directory: 'locales',
    useSession: true,
  });

  const bot = new Telegraf(botToken, options);
  bot.catch(err => {
    logger.error(err);
  });

  // We schedule pending payments job
  schedule.scheduleJob(
    `*/${process.env.PENDING_PAYMENT_WINDOW} * * * *`,
    async () => {
      await attemptPendingPayments(bot);
    }
  );

  schedule.scheduleJob(`*/2 * * * *`, async () => {
    await cancelOrders(bot);
  });

  schedule.scheduleJob(`25 * * * *`, async () => {
    await deleteOrders(bot);
  });

  bot.use(session());
  bot.use(i18n.middleware());
  bot.use(require('./stage').middleware());

  bot.start(async ctx => {
    try {
      const tgUser = ctx.update.message.from;
      if (!tgUser.username) return await messages.nonHandleErrorMessage(ctx);

      messages.startMessage(ctx);
      await validateUser(ctx, true);
    } catch (error) {
      logger.error(error);
    }
  });

  bot.command('version', async ctx => {
    try {
      const pckg = require('../package.json');
      await ctx.reply(pckg.version);
    } catch (err) {
      logger.error(err);
    }
  });

  CommunityModule.configure(bot);

  bot.action('takesell', async ctx => {
    await takesell(ctx, bot);
  });

  bot.action('takebuy', async ctx => {
    await takebuy(ctx, bot);
  });

  bot.command('release', async ctx => {
    try {
      const user = await validateUser(ctx, false);
      if (!user) return;

      const params = ctx.update.message.text.split(' ');
      const [command, orderId] = params.filter(el => el);

<<<<<<< HEAD
      if (!order) return;
      // We look for a dispute for this order
      const dispute = await Dispute.findOne({ order_id: order._id });

      if (dispute) {
        dispute.status = 'RELEASED';
        await dispute.save();
      }
=======
      if (!orderId) {
        const orders = await askForConfirmation(user, command);
        if (!orders.length) return await ctx.reply(`${command} <order Id>`);
>>>>>>> 75d7522a

        return await messages.showConfirmationButtons(ctx, orders, command);
      } else if (!(await validateObjectId(ctx, orderId))) {
        return;
      } else {
        await release(ctx, orderId, user);
      }
    } catch (error) {
      logger.error(error);
    }
  });

  DisputeModule.configure(bot);

  bot.command('cancelorder', async ctx => {
    try {
      const user = await validateAdmin(ctx);
      if (!user) return;

      const [orderId] = await validateParams(ctx, 2, '\\<_order id_\\>');

      if (!orderId) return;
      if (!(await validateObjectId(ctx, orderId))) return;
      const order = await Order.findOne({ _id: orderId });

      if (!order) return;

      // We look for a dispute for this order
      const dispute = await Dispute.findOne({ order_id: order._id });

      // We check if this is a solver, the order must be from the same community
      if (!user.admin) {
        if (!order.community_id) {
          logger.debug(
            `cancelorder ${order._id}: The order is not in a community`
          );
          return await messages.notAuthorized(ctx);
        }

        if (order.community_id != user.default_community_id) {
          logger.debug(
            `cancelorder ${order._id}: The community and the default user community are not the same`
          );
          return await messages.notAuthorized(ctx);
        }

        // We check if this dispute is from a community we validate that
        // the solver is running this command
        if (dispute && dispute.solver_id != user._id) {
          logger.debug(
            `cancelorder ${order._id}: @${user.username} is not the solver of this dispute`
          );
          return await messages.notAuthorized(ctx);
        }
      }

      if (order.hash) await cancelHoldInvoice({ hash: order.hash });

      if (dispute) {
        dispute.status = 'SELLER_REFUNDED';
        await dispute.save();
      }

      order.status = 'CANCELED_BY_ADMIN';
      order.canceled_by = user._id;
      const buyer = await User.findOne({ _id: order.buyer_id });
      const seller = await User.findOne({ _id: order.seller_id });
      await order.save();
      // we sent a private message to the admin
      await messages.successCancelOrderMessage(ctx, user, order, ctx.i18n);
      // we sent a private message to the seller
      await messages.successCancelOrderByAdminMessage(ctx, bot, seller, order);
      // we sent a private message to the buyer
      await messages.successCancelOrderByAdminMessage(ctx, bot, buyer, order);
    } catch (error) {
      logger.error(error);
    }
  });

  // We allow users cancel pending orders,
  // pending orders are the ones that are not taken by another user
  bot.command('cancel', async ctx => {
    try {
      const user = await validateUser(ctx, false);
      if (!user) return;

      const params = ctx.update.message.text.split(' ');
      const [command, orderId] = params.filter(el => el);

      if (!orderId) {
        const orders = await askForConfirmation(user, command);
        if (!orders.length) return await ctx.reply(`${command}  <order Id>`);

        return await messages.showConfirmationButtons(ctx, orders, command);
      } else if (!(await validateObjectId(ctx, orderId))) {
        return;
      } else {
        await cancelOrder(ctx, orderId, user);
      }
    } catch (error) {
      logger.error(error);
    }
  });

  // We allow users cancel all pending orders,
  // pending orders are the ones that are not taken by another user
  bot.command('cancelall', async ctx => {
    try {
      const user = await validateUser(ctx, false);
      if (!user) return;

      const orders = await ordersActions.getOrders(ctx, user, 'PENDING');

      if (!orders) return;

      for (const order of orders) {
        order.status = 'CANCELED';
        order.canceled_by = user._id;
        await order.save();
        // We delete the messages related to that order from the channel
        await deleteOrderFromChannel(order, bot.telegram);
      }
      // we sent a private message to the user
      await messages.successCancelAllOrdersMessage(ctx);
    } catch (error) {
      logger.error(error);
    }
  });

  bot.command('settleorder', async ctx => {
    try {
      const user = await validateAdmin(ctx);
      if (!user) return;

      const [orderId] = await validateParams(ctx, 2, '\\<_order id_\\>');

      if (!orderId) return;
      if (!(await validateObjectId(ctx, orderId))) return;

      const order = await Order.findOne({ _id: orderId });
      if (!order) return;

      // We look for a dispute for this order
      const dispute = await Dispute.findOne({ order_id: order._id });

      // We check if this is a solver, the order must be from the same community
      if (!user.admin) {
        if (!order.community_id) {
          return await messages.notAuthorized(ctx);
        }

        if (order.community_id != user.default_community_id) {
          return await messages.notAuthorized(ctx);
        }

        // We check if this dispute is from a community we validate that
        // the solver is running this command
        if (dispute && dispute.solver_id != user._id) {
          return await messages.notAuthorized(ctx);
        }
      }

      if (order.secret) await settleHoldInvoice({ secret: order.secret });

      if (dispute) {
        dispute.status = 'SETTLED';
        await dispute.save();
      }

      order.status = 'COMPLETED_BY_ADMIN';
      const buyer = await User.findOne({ _id: order.buyer_id });
      const seller = await User.findOne({ _id: order.seller_id });
      await order.save();
      // we sent a private message to the admin
      await messages.successCompleteOrderMessage(ctx, order);
      // we sent a private message to the seller
      await messages.successCompleteOrderByAdminMessage(
        ctx,
        bot,
        seller,
        order
      );
      // we sent a private message to the buyer
      await messages.successCompleteOrderByAdminMessage(ctx, bot, buyer, order);
    } catch (error) {
      logger.error(error);
    }
  });

  bot.command('checkorder', async ctx => {
    try {
      const user = await validateAdmin(ctx);
      if (!user) return;

      const [orderId] = await validateParams(ctx, 2, '\\<_order id_\\>');

      if (!orderId) return;
      if (!(await validateObjectId(ctx, orderId))) return;
      const order = await Order.findOne({ _id: orderId });

      if (!order) return;

      const buyer = await User.findOne({ _id: order.buyer_id });
      const seller = await User.findOne({ _id: order.seller_id });

      await messages.checkOrderMessage(ctx, order, buyer, seller);
    } catch (error) {
      logger.error(error);
    }
  });

  bot.command('help', async ctx => {
    try {
      const user = await validateUser(ctx, false);
      if (!user) return;

      await messages.helpMessage(ctx);
    } catch (error) {
      logger.error(error);
    }
  });

  // Only buyers can use this command
  bot.command('fiatsent', async ctx => {
    try {
      const user = await validateUser(ctx, false);

      if (!user) return;
      const params = ctx.update.message.text.split(' ');
      const [command, orderId] = params.filter(el => el);

      if (!orderId) {
        const orders = await askForConfirmation(user, command);
        if (!orders.length) return await ctx.reply(`${command} <order Id>`);

        return await messages.showConfirmationButtons(ctx, orders, command);
      } else if (!(await validateObjectId(ctx, orderId))) {
        return;
      } else {
        await fiatSent(ctx, orderId, user);
      }
    } catch (error) {
      logger.error(error);
    }
  });

  bot.command('ban', async ctx => {
    try {
      const adminUser = await validateAdmin(ctx);

      if (!adminUser) return;

      let [username] = await validateParams(ctx, 2, '\\<_username_\\>');

      if (!username) return;

      username = username[0] == '@' ? username.slice(1) : username;

      const user = await User.findOne({ username });
      if (!user) {
        await messages.notFoundUserMessage(ctx);
        return;
      }

      // We check if this is a solver, we ban the user only in the default community of the solver
      if (!adminUser.admin) {
        if (adminUser.default_community_id) {
          const community = await Community.findOne({
            _id: user.default_community_id,
          });
          community.banned_users.push({
            id: user._id,
            username: user.username,
          });
          await community.save();
        } else {
          await messages.needDefaultCommunity(ctx);
          return;
        }
      } else {
        user.banned = true;
        await user.save();
      }
      await messages.userBannedMessage(ctx);
    } catch (error) {
      logger.error(error);
    }
  });

  bot.command('setaddress', async ctx => {
    try {
      const user = await validateUser(ctx, false);

      if (!user) return;

      const [lightningAddress] = await validateParams(
        ctx,
        2,
        '\\<_lightningAddress / off_\\>'
      );
      if (!lightningAddress) return;

      if (lightningAddress === 'off') {
        user.lightning_address = null;
        await user.save();
        return await messages.disableLightningAddress(ctx);
      }

      if (!(await validateLightningAddress(lightningAddress)))
        return await messages.invalidLightningAddress(ctx);

      user.lightning_address = lightningAddress;
      await user.save();
      await messages.successSetAddress(ctx);
    } catch (error) {
      logger.error(error);
    }
  });

  // Only buyers can use this command
  bot.command('setinvoice', async ctx => {
    try {
      const user = await validateUser(ctx, false);

      if (!user) return;
      const [orderId, lnInvoice] = await validateParams(
        ctx,
        3,
        '\\<_order id_\\> \\<_lightning invoice_\\>'
      );

      if (!orderId) return;
      if (!(await validateObjectId(ctx, orderId))) return;
      const invoice = await validateInvoice(ctx, lnInvoice);
      if (!invoice) return;
      const order = await Order.findOne({
        _id: orderId,
        buyer_id: user._id,
      });
      if (!order) return await messages.notActiveOrderMessage(ctx);

      if (order.status === 'SUCCESS')
        return await messages.successCompleteOrderMessage(ctx, order);

      if (invoice.tokens && invoice.tokens !== order.amount)
        return await messages.incorrectAmountInvoiceMessage(ctx);

      order.buyer_invoice = lnInvoice;
      // When a seller release funds but the buyer didn't get the invoice paid
      if (order.status === 'PAID_HOLD_INVOICE') {
        const isScheduled = await PendingPayment.findOne({
          order_id: order._id,
          attempts: { $lt: process.env.PAYMENT_ATTEMPTS },
          is_invoice_expired: false,
        });
        // We check if the payment is on flight
        const isPending = await isPendingPayment(order.buyer_invoice);

        if (!!isScheduled || !!isPending)
          return await messages.invoiceAlreadyUpdatedMessage(ctx);

        if (!order.paid_hold_buyer_invoice_updated) {
          order.paid_hold_buyer_invoice_updated = true;
          const pp = new PendingPayment({
            amount: order.amount,
            payment_request: lnInvoice,
            user_id: user._id,
            description: order.description,
            hash: order.hash,
            order_id: order._id,
          });
          await pp.save();
          await messages.invoiceUpdatedPaymentWillBeSendMessage(ctx);
        } else {
          await messages.invoiceAlreadyUpdatedMessage(ctx);
        }
      } else if (order.status === 'WAITING_BUYER_INVOICE') {
        const seller = await User.findOne({ _id: order.seller_id });
        await waitPayment(ctx, bot, user, seller, order, lnInvoice);
      } else {
        await messages.invoiceUpdatedMessage(ctx);
      }

      await order.save();
    } catch (error) {
      logger.error(error);
    }
  });

  OrdersModule.configure(bot);

  bot.action('addInvoiceBtn', async ctx => {
    await addInvoice(ctx, bot);
  });

  bot.action('cancelAddInvoiceBtn', async ctx => {
    await cancelAddInvoice(ctx, bot);
  });

  bot.action('showHoldInvoiceBtn', async ctx => {
    await showHoldInvoice(ctx, bot);
  });

  bot.action('cancelShowHoldInvoiceBtn', async ctx => {
    await cancelShowHoldInvoice(ctx, bot);
  });

  bot.action(/^showStarBtn\(([1-5]),(\w{24})\)$/, async ctx => {
    await rateUser(ctx, bot, ctx.match[1], ctx.match[2]);
  });

  bot.action(/^updateCommunity_([0-9a-f]{24})$/, async ctx => {
    await updateCommunityMessage(ctx, ctx.match[1]);
  });

  bot.action(/^editNameBtn_([0-9a-f]{24})$/, async ctx => {
    await updateCommunity(ctx, ctx.match[1], 'name');
  });

  bot.action(/^editFeeBtn_([0-9a-f]{24})$/, async ctx => {
    await updateCommunity(ctx, ctx.match[1], 'fee');
  });

  bot.action(/^editCurrenciesBtn_([0-9a-f]{24})$/, async ctx => {
    await updateCommunity(ctx, ctx.match[1], 'currencies');
  });

  bot.action(/^editGroupBtn_([0-9a-f]{24})$/, async ctx => {
    await updateCommunity(ctx, ctx.match[1], 'group', bot);
  });

  bot.action(/^editChannelsBtn_([0-9a-f]{24})$/, async ctx => {
    await updateCommunity(ctx, ctx.match[1], 'channels', bot);
  });

  bot.action(/^editSolversBtn_([0-9a-f]{24})$/, async ctx => {
    await updateCommunity(ctx, ctx.match[1], 'solvers', bot);
  });

  bot.action(/^editDisputeChannelBtn_([0-9a-f]{24})$/, async ctx => {
    await updateCommunity(ctx, ctx.match[1], 'disputeChannel', bot);
  });

  bot.action(/^addInvoicePHIBtn_([0-9a-f]{24})$/, async ctx => {
    await addInvoicePHI(ctx, bot, ctx.match[1]);
  });

  bot.action(/^cancel_([0-9a-f]{24})$/, async ctx => {
    ctx.deleteMessage();
    await cancelOrder(ctx, ctx.match[1]);
  });

  bot.action(/^fiatsent_([0-9a-f]{24})$/, async ctx => {
    ctx.deleteMessage();
    await fiatSent(ctx, ctx.match[1]);
  });

  bot.action(/^release_([0-9a-f]{24})$/, async ctx => {
    ctx.deleteMessage();
    await release(ctx, ctx.match[1]);
  });

  bot.command('paytobuyer', async ctx => {
    try {
      const adminUser = await validateAdmin(ctx);
      if (!adminUser) return;
      const [orderId] = await validateParams(ctx, 2, '\\<_order id_\\>');
      if (!orderId) return;
      if (!(await validateObjectId(ctx, orderId))) return;
      const order = await Order.findOne({
        _id: orderId,
      });
      if (!order) return await messages.notActiveOrderMessage(ctx);

      // We make sure the buyers invoice is not being paid
      const isPending = await PendingPayment.findOne({
        order_id: order._id,
        attempts: { $lt: process.env.PAYMENT_ATTEMPTS },
      });

      if (isPending) return;

      await payToBuyer(bot, order);
    } catch (error) {
      logger.error(error);
    }
  });

  bot.command('listcurrencies', async ctx => {
    try {
      const user = await validateUser(ctx, false);

      if (!user) return;

      const currencies = getCurrenciesWithPrice();

      await messages.listCurrenciesResponse(ctx, currencies);
    } catch (error) {
      logger.error(error);
    }
  });

  bot.command('info', async ctx => {
    try {
      const user = await validateUser(ctx, false);

      if (!user) return;

      await messages.showInfoMessage(bot, user);
    } catch (error) {
      logger.error(error);
    }
  });

  bot.command('showusername', async ctx => {
    try {
      const user = await validateUser(ctx, false);

      if (!user) return;

      let [show] = await validateParams(ctx, 2, '_yes/no_');
      if (!show) return;
      show = show === 'yes';
      user.show_username = show;
      await user.save();
      messages.updateUserSettingsMessage(ctx, 'showusername', show);
    } catch (error) {
      logger.error(error);
    }
  });

  bot.command('showvolume', async ctx => {
    try {
      const user = await validateUser(ctx, false);

      if (!user) return;

      let [show] = await validateParams(ctx, 2, '_yes/no_');
      if (!show) return;
      show = show === 'yes';
      user.show_volume_traded = show;
      await user.save();
      messages.updateUserSettingsMessage(ctx, 'showvolume', show);
    } catch (error) {
      logger.error(error);
    }
  });

  bot.command('exit', async ctx => {
    try {
      if (ctx.message.chat.type !== 'private') return;

      const user = await validateUser(ctx, false);

      if (!user) return;

      await ctx.reply(ctx.i18n.t('not_wizard'));
    } catch (error) {
      logger.error(error);
    }
  });

  bot.on('text', async ctx => {
    try {
      if (ctx.message.chat.type !== 'private') return;

      const user = await validateUser(ctx, false);

      if (!user) return;
      const text = ctx.message.text;
      let message;
      // If the user is trying to enter a command with first letter uppercase
      if (text[0] === '/' && text[1] === text[1].toUpperCase()) {
        message = ctx.i18n.t('no_capital_letters');
      } else {
        message = ctx.i18n.t('unknown_command');
      }
      ctx.reply(message);
    } catch (error) {
      logger.error(error);
    }
  });

  return bot;
};

const start = (botToken, options) => {
  const bot = initialize(botToken, options);

  bot.launch();

  logger.notice('Bot launched.');

  // Enable graceful stop
  process.once('SIGINT', () => bot.stop('SIGINT'));
  process.once('SIGTERM', () => bot.stop('SIGTERM'));

  return bot;
};

module.exports = { initialize, start };<|MERGE_RESOLUTION|>--- conflicted
+++ resolved
@@ -167,20 +167,9 @@
       const params = ctx.update.message.text.split(' ');
       const [command, orderId] = params.filter(el => el);
 
-<<<<<<< HEAD
-      if (!order) return;
-      // We look for a dispute for this order
-      const dispute = await Dispute.findOne({ order_id: order._id });
-
-      if (dispute) {
-        dispute.status = 'RELEASED';
-        await dispute.save();
-      }
-=======
       if (!orderId) {
         const orders = await askForConfirmation(user, command);
         if (!orders.length) return await ctx.reply(`${command} <order Id>`);
->>>>>>> 75d7522a
 
         return await messages.showConfirmationButtons(ctx, orders, command);
       } else if (!(await validateObjectId(ctx, orderId))) {
