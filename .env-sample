--- conflicted
+++ resolved
@@ -82,10 +82,9 @@
 # Seconds to wait to allow disputes to be started
 DISPUTE_START_WINDOW=600
 
-<<<<<<< HEAD
+
 # Probability of golden honey badger appearance (1 in X orders)
 GOLDEN_HONEY_BADGER_PROBABILITY=100
-=======
+
 # Number of notification messages sent to the admin, informing them of lack of solvers before disabling the community. The admin receives `MAX_ADMIN_WARNINGS_BEFORE_DEACTIVATION - 1` notification messages.
 MAX_ADMIN_WARNINGS_BEFORE_DEACTIVATION=10
->>>>>>> 965cf6b1
