import { logger } from '../logger';
import path from 'path';

const fs = require('fs').promises;

const honeybadgerFilename = 'Honeybadger.png';

interface ImageCache {
  honeybadgerImage: string | null;
  regularImages: string[];
  isInitialized: boolean;
}

class ImageCacheManager {
  private cache: ImageCache = {
    honeybadgerImage: null,
    regularImages: [],
    isInitialized: false,
  };

  async initialize(): Promise<void> {
    try {
      logger.info('Initializing image cache...');

<<<<<<< HEAD
      this.cache.honeybadgerImage = honeybadgerFilename;
=======
      const honeybadgerFilename = 'Honeybadger.png';
      const honeybadgerFullPath = `images/${honeybadgerFilename}`;

      // Try to load Honeybadger image
      try {
        const goldenImage = await fs.readFile(honeybadgerFullPath);
        this.cache.honeybadgerImage = goldenImage.toString('base64');
        logger.info('Golden Honey Badger image cached successfully');
      } catch (err) {
        logger.warning(`Honeybadger image not found: ${err}`);
        this.cache.honeybadgerImage = null;
      }
>>>>>>> 6aa4590f

      // Load all regular images
      try {
        const files = await fs.readdir('images');
<<<<<<< HEAD
        const imageFiles = files.filter((file: string) =>
          path.extname(file).toLowerCase() === '.png' &&
          path.basename(file).toLowerCase() !== honeybadgerFilename.toLowerCase()
        );
        this.cache.regularImages = imageFiles;
=======
        const imageFiles = files.filter(
          (file: string) =>
            ['.png'].includes(path.extname(file).toLowerCase()) &&
            file !== honeybadgerFilename,
        );

        for (const imageFile of imageFiles) {
          try {
            const imageData = await fs.readFile(`images/${imageFile}`);
            const base64Image = imageData.toString('base64');
            this.cache.regularImages.push(base64Image);
          } catch (error) {
            logger.error(`Error loading image ${imageFile}: ${error}`);
          }
        }
>>>>>>> 6aa4590f

        logger.info(`Cached ${this.cache.regularImages.length} regular images`);
      } catch (error) {
        logger.error(`Error reading images directory: ${error}`);
      }

      this.cache.isInitialized = true;
      logger.info('Image cache initialization completed');
    } catch (error) {
      logger.error(`Error initializing image cache: ${error}`);
      this.cache.isInitialized = false;
    }
  }

  generateRandomImage(nonce: string): {
    randomImage: string;
    isGoldenHoneyBadger: boolean;
  } {
    if (!this.cache.isInitialized) {
      logger.warning('Image cache not initialized, returning empty image');
      return { randomImage: '', isGoldenHoneyBadger: false };
    }

    let randomImage = '';
    let isGoldenHoneyBadger = false;

    try {
      // Check for Golden Honey Badger
      if (this.cache.honeybadgerImage) {
        const goldenProbability = parseInt(
          process.env.GOLDEN_HONEY_BADGER_PROBABILITY || '100',
        );
        const probability = isNaN(goldenProbability)
          ? 100
          : Math.max(1, goldenProbability);
        const luckyNumber = Math.floor(Math.random() * probability) + 1;
        const winningNumber = 1;

<<<<<<< HEAD
        logger.debug(`Golden Honey Badger probability check: ${luckyNumber}/${probability} (wins if ${luckyNumber}=${winningNumber})`);
=======
        logger.debug(
          `Golden Honey Badger probability check: ${luckyNumber}/${probability} (wins if ${luckyNumber}=${winningNumber})`,
        );
>>>>>>> 6aa4590f

        if (luckyNumber === winningNumber) {
          randomImage = this.cache.honeybadgerImage;
          isGoldenHoneyBadger = true;
          logger.info(
            `🏆 GOLDEN HONEY BADGER ASSIGNED to order with nonce: ${nonce} - FEES WILL BE ZERO`,
          );
          return { randomImage, isGoldenHoneyBadger };
        }
      }

      // Select random regular image
      if (this.cache.regularImages.length > 0) {
        const randomIndex = Math.floor(
          Math.random() * this.cache.regularImages.length,
        );
        randomImage = this.cache.regularImages[randomIndex];
      } else {
        logger.error('No regular images available in cache');
      }
<<<<<<< HEAD

=======
>>>>>>> 6aa4590f
    } catch (error) {
      logger.error(`Error in generateRandomImage: ${error}`);
    }

    return { randomImage, isGoldenHoneyBadger };
  }

<<<<<<< HEAD
  /**
 * Converts an image to base64
 * The image is from the images directory
 * @param image Image file name
 * @returns Image base64 string, or empty string if error
 */
  convertImageToBase64 = async (image: string) => {
    let base64Image = '';
    try {
      const imageData = await fs.readFile(`images/${image}`);
      base64Image = imageData.toString('base64');
    } catch (error) {
      logger.error(error);
    }
    return base64Image;
  }

  getStats(): { honeybadgerCached: boolean; regularImagesCount: number; isInitialized: boolean } {
=======
  getStats(): {
    honeybadgerCached: boolean;
    regularImagesCount: number;
    isInitialized: boolean;
  } {
>>>>>>> 6aa4590f
    return {
      honeybadgerCached: this.cache.honeybadgerImage !== null,
      regularImagesCount: this.cache.regularImages.length,
      isInitialized: this.cache.isInitialized,
    };
  }
}

// Export singleton instance
export const imageCache = new ImageCacheManager();<|MERGE_RESOLUTION|>--- conflicted
+++ resolved
@@ -22,49 +22,16 @@
     try {
       logger.info('Initializing image cache...');
 
-<<<<<<< HEAD
       this.cache.honeybadgerImage = honeybadgerFilename;
-=======
-      const honeybadgerFilename = 'Honeybadger.png';
-      const honeybadgerFullPath = `images/${honeybadgerFilename}`;
-
-      // Try to load Honeybadger image
-      try {
-        const goldenImage = await fs.readFile(honeybadgerFullPath);
-        this.cache.honeybadgerImage = goldenImage.toString('base64');
-        logger.info('Golden Honey Badger image cached successfully');
-      } catch (err) {
-        logger.warning(`Honeybadger image not found: ${err}`);
-        this.cache.honeybadgerImage = null;
-      }
->>>>>>> 6aa4590f
 
       // Load all regular images
       try {
         const files = await fs.readdir('images');
-<<<<<<< HEAD
         const imageFiles = files.filter((file: string) =>
           path.extname(file).toLowerCase() === '.png' &&
           path.basename(file).toLowerCase() !== honeybadgerFilename.toLowerCase()
         );
         this.cache.regularImages = imageFiles;
-=======
-        const imageFiles = files.filter(
-          (file: string) =>
-            ['.png'].includes(path.extname(file).toLowerCase()) &&
-            file !== honeybadgerFilename,
-        );
-
-        for (const imageFile of imageFiles) {
-          try {
-            const imageData = await fs.readFile(`images/${imageFile}`);
-            const base64Image = imageData.toString('base64');
-            this.cache.regularImages.push(base64Image);
-          } catch (error) {
-            logger.error(`Error loading image ${imageFile}: ${error}`);
-          }
-        }
->>>>>>> 6aa4590f
 
         logger.info(`Cached ${this.cache.regularImages.length} regular images`);
       } catch (error) {
@@ -103,13 +70,9 @@
         const luckyNumber = Math.floor(Math.random() * probability) + 1;
         const winningNumber = 1;
 
-<<<<<<< HEAD
-        logger.debug(`Golden Honey Badger probability check: ${luckyNumber}/${probability} (wins if ${luckyNumber}=${winningNumber})`);
-=======
         logger.debug(
           `Golden Honey Badger probability check: ${luckyNumber}/${probability} (wins if ${luckyNumber}=${winningNumber})`,
         );
->>>>>>> 6aa4590f
 
         if (luckyNumber === winningNumber) {
           randomImage = this.cache.honeybadgerImage;
@@ -130,10 +93,6 @@
       } else {
         logger.error('No regular images available in cache');
       }
-<<<<<<< HEAD
-
-=======
->>>>>>> 6aa4590f
     } catch (error) {
       logger.error(`Error in generateRandomImage: ${error}`);
     }
@@ -141,7 +100,6 @@
     return { randomImage, isGoldenHoneyBadger };
   }
 
-<<<<<<< HEAD
   /**
  * Converts an image to base64
  * The image is from the images directory
@@ -159,14 +117,11 @@
     return base64Image;
   }
 
-  getStats(): { honeybadgerCached: boolean; regularImagesCount: number; isInitialized: boolean } {
-=======
   getStats(): {
     honeybadgerCached: boolean;
     regularImagesCount: number;
     isInitialized: boolean;
   } {
->>>>>>> 6aa4590f
     return {
       honeybadgerCached: this.cache.honeybadgerImage !== null,
       regularImagesCount: this.cache.regularImages.length,
