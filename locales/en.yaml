start: |
  This bot will help you complete P2P Bitcoin transactions through Lightning Network.

  Once you start up the Bot you can use the following commands:

  1. Publish your order using the /buy or /sell command and follow the instructions.

  2. Wait for another user to pick your request using the "Buy" or "Sell" buttons. You can also pick other users orders with this buttons!

  3. Your orders and reputation are visible in the ${channel} channel.

  4. If you are selling the bot will publish the order in the ${channel} channel in the expectance that another user takes the order. You can cancel this sell order anytime BEFORE another user takes it with the /cancel command.

  5. Once someboday takes your order the bot will ask you to pay the lighning network invoice, such payment will be held, the order will expire in a maximum lapse of ${orderExpiration} minutes starting when the order was taken. The bot will reveal who the buyer is s you can send instructins for the FIAT payment to be made. Once you receive the FIAT payment you have to send funds to the buyer using the /release command.

  6. If you want to buy, you need to publish your order using the /buy command and wait until a seller takes it. You can cancel the order any time using the /cancel command.

  7. Once someboody takes your buying order you need to create a Lightnng Network invoice and send it to the Bot, after that you need to contact your seller to get your FIAT payment instructions. Once you pay the seller should use the command /release, the BOT will send you the sats to your Lighting Network invoice.

  8. If you are taking a selling order , i.e. you buy, you must create a LN invoice to get your sats and ask the seller to give you the FIAT payment instructions. Once the seller receives the fiat payment he shall use the /release command to have the sats sent to your wallet.

  9. If you are taking a buy order, i.e. you sell sats. you must pay the LN invoice. this sats will be held until the buyer makes the fiat payment. You must contact the buyer and give him the info needed to proceed with the fiat payment. Once you receive the fiat payment you must release the fund held by the bot, you must use the /release command and sats wiil be automatically sent to the buyer wallet.

  10. If at any stance you cannot carry out the trade, you can use this command /Dispute to call in admins to bring a solution as third parties. 

  11. Before any other user picks your order as a seller or buyer you can cancel such offer with the /cancel command. 

  12. If your order has been taken and you want to cancel, you can proceed with a cooperative cancellation if bth parties agree. you both should use /cancel command.

  Make a quick and safe transaction!
init_bot_error: to use this Bot you need to first initialize the boot with the command /start
non_handle_error: 👤 To use this bot you need to activate your Telegram Username, to activate it open the hamburger menu on the top left and select settings -> edit profile -> username
invoice_payment_request: |
  Somebody wants to buy you ${order.amount} sats for ${currency} ${order.fiat_amount}.

  Please pay this invoice to start up your selling process, this invoice will expire in ${expirationTime} minutes
pending_sell: |
  📝 Your offer has been published in the ${channel} channel
  
  You have to wait until another user picks your order, it will be available for ${orderExpirationWindow} hours in the channel
  
  You can cancel this order before another user picks it up by executting the command 👇
cancel_order_cmd: |
  /cancel ${orderId}
pending_buy: |
  📝 You offer to buy sats is active in the ${channel} channel.

  You need to wait until another user picks up the order, this order will expire in ${orderExpirationWindow} hours.

  You can cancel this order before another user picks it up by executting the command 👇
must_be_int: ${fieldName} must be a number
sats_amount: sats amount
fiat_amount: fiat amount
sell_correct_format: |
  /sell \<_sats amount_\> \<_fiat amount_\> \<_fiat code_\> \<_payment method_\> \[_prime/discount_\]

  In order to create a sell order of 1000 satoshis for 2 Us dollars \(USD\) and indicate that the fiat payment is through transfer or ATM deposit, you must avoid \<\> and \[\]\.

  `/sell 1000 2 USD "transfer or ATM deposit"`

  In order to create a sale with a surplus in the price of 3% \(premium\) you need to add the parameter 0 indicating fiat amount\. The bot will calculate the selling price using the Bitcoin market price and applying the indicated surplus, you need to add 3 as the last parameter

  `/sell 0 2 USD "payment method" 3`

  In order to create a sell by range, instead of indicating a fixed fiat amount you can indicate a miminum and maximum amount to transact separated by a hyphen *\-*

  `/sell 0 100\-500 USD "payment method" 3`
buy_correct_format: |
  /buy \<_sats amount_\> \<_fiat amount_\> \<_fiat code_\> \<_payment method_\> \[_prime/discount_\]

  In order to create and order for 1000 satoshis for 2 \(USD\) and indicate that fiat payment is through transfer, you must to omit both \<\> and \[\]\.

  `/buy 1000 2 USD "online transfer"`

  If you do not want to establish a fixed amount of satoshis and you want to buy with a price under market value you can place a buy order establishing a certain discount, such rate is the percentage that will be substracted of market price when your order is published\. You need to specify 0 at the \<_sats amount_\> field, the bot will calculate te price\. If you want to buy with a 2% discount on price market, you should write \-2 as the last parameter

  `/buy 0 2 USD "payment method" \-2`

  If you want to create purchase order by range instead of indicating a fixed Fiat amount, you can set the minimum and maximum to transact separated by a hyphen *\-*

  `/buy 0 100\-500 USD "payment method" \-2`
min_invoice_amount: invoice needs to be equal or higher that ${minPaymentAmount} satoshis
min_expiration_time: Time expiration for the invoice shold be of at least ${expirationTime} minutes
invoice_expired: Invoice has expired
invoice_expired_long: |
  Invoice has expired. You can use the following command to send me a new invoice so as to receive the satoshis 👇
setinvoice_cmd_order: |
  /setinvoice ${orderId} \\<Lightning Invoice\\>
invoice_require_destination: Invoice needs a receiver adress
invoice_require_hash: Invoice needs a hash
order_id_invalid: Invalid order ID
order_invalid_type: This ${type} order is invalid
order_already_taken: This order has already been taken by another user.
invalid_data: You have sent invalid data, try again.
begin_take_buy: |
  🤖 Press Continue to take the offer, if you press Cancel you will be released from the order and it will be republished. You have ${expirationTime} minutes before this order expires. 👇
continue: Continue
cancel: Cancel
pay_invoice: Please pay this invoice of ${amount} sats for ${currency} ${fiatAmount} to start the operation.
payment_received: |
  🤑 Payment received!

  Now I need that the buyer sends an invoice so I can send satoshis to his/her wallet. as soon as the buyer sends the invoice I will put you both in touch.
someone_took_your_order: |
  🤖 Someone took your order and already sent me the sats, please use a fiat payment processor that allows you to send the money immediately and in which there is no risk of freezing funds\\.

  *If for any reason your payment processor puts the payment on pause and the funds do not arrive in less than ${expirationTime}, the sats will return to the seller, putting the buyer at risk and I will not be able to force the seller to send the sats again\\.*

  If you agree with the above, press the button to continue 👇
you_took_someone_order: |
  🤖 You took this selling order, please use a fiat payment processor that allows you to send the money immediately and in which there is no risk of freezing funds\\.

  *If for any reason your payment processor puts the payment on pause and the funds do not arrive in less than ${expirationTime}, the sats will return to the seller, putting the buyer at risk and I will not be able to force the seller to send the sats again\\.*

  If you agree with the above, press the button to continue 👇
get_in_touch_with_seller: |
  Get in touch with the seller, user @${sellerUsername} so as to get the details on how to send the money you must send ${currency} ${fiatAmount} using ${paymentMethod}.

  Once you send the money, please let me know with the command 👇
fiatsent_order_cmd: |
  /fiatsent ${orderId}
get_in_touch_with_buyer: |
  🤖 Get in touch with  @${buyerUsername} so as to give information on how to send you${currency} ${fiatAmount} through ${paymentMethod}. Do not release those sats until you verify that the buyer paid you the fiat.

  Once you confirm receeption of the money you must unlock the sats.
buyer_took_your_order: |
  @${buyerUsername} has taken your order and wants to buy your sats. Get in touch and tell him how to send you  ${currency} ${fiatAmount} through ${paymentMethod}.

  Once you verify you have received the full amount you have to release the sats 
waiting_seller_to_pay: "I have sent a payment request to the seller so he sends your sats for the  #${orderId}, as soon as payment is made i will put you both in touch"
sell_success: Your sale of sats has been completed after confirming payment from @${buyerUsername} ⚡️🍊⚡️
funds_released: 🕐 @${sellerUsername} already released the satoshis, expect your invoice to be paid any time, remember your wallet needs to be online to receive through lighntning network. 
rate_counterpart: "Please qualify your counterparty:"
cant_process_order: This order cannot be processed, please check the Id is correct. 
cant_release_order: This order cannot be released, the buyer has not sent an invoice where to pay
no_id_related: You do not have any order associated with this Id.
sell_sats: Sell satoshis
buy_sats: Buy satoshis
order_detail: |
  Id: `${order._id}`

  Status: ${status}

  Creator: @${creator || ''}

  Buyer: @${buyerUsername || ''}

  Seller: @${sellerUsername || ''}

  Order Amount \\(sats\\): ${order.amount}

  Bot Fee \\(sats\\): ${fee}

  Routing Fee \\(sats\\): ${order.routing_fee}

  Fiat Amount \\(fiat\\) ${order.fiat_code}: ${order.fiat_amount}

  Order payment method: ${paymentMethod}

  Premium/discount: ${priceMargin}

  Created: ${createdAt}

  Taken: ${takenAt || ''}

  seller invoice hash: `${order.hash || ''}`

  seller invoice secret: `${order.secret || ''}`

  buyer payment request: `${order.buyer_invoice || ''}`
seller: seller
buyer: buyer
dispute_started_channel: |
  User ${type} @${initiatorUser.username} 
  has started a dispute with @${counterPartyUser.username} for the order

  ${detailedOrder}

  @${initiatorUser.username} has been involved in ${initiatorUser.disputes} disputes
  @${counterPartyUser.username} has been involved in ${counterPartyUser.disputes} disputes
you_started_dispute_to_buyer: 🥴 You have started a dispute for your buy order, we will get in touch with you and your counterparty to sort it out.
buyer_started_dispute_to_seller: "🥴 The buyer has initiated a dispute for your order with Id: #${orderId}, we will contact you and your counterparty to resolve it."
you_started_dispute_to_seller: 🥴 You have started a dispute for your sell order, we will get in touch with you and your counterparty to sort it out.
seller_started_dispute_to_buyer: "🥴 The Seller has initiated a dispute for your order with Id: #${orderId}, we will contact you and your counterparty to resolve it."
must_be_valid_currency: "Fiat_code must be a valid code for example: USD, EUR, you can see a complete list executing /listcurrencies"
must_be_number_or_range: "Fiat_amount must be a number or numeric range in the  <minimum>-<maximum> format"
invalid_lightning_address: Invalid lightning adress
unavailable_lightning_address: Unavailable lightning adress ${la}
help: |
  /sell <_sats amount_> <_fiat amount_> <_fiat code_> <_payment method_> [prime/discount] - Creates a Sell order
  /buy <_sats amount_> <_fiat amount_> <_Fiat code_> <_payment method_> [prime/discount] - Creates a Purchase Order
  /info - Shows additional info about the BOT
  /showusername - Toggles off the display of the username in each new order created. Default value is se to no (false)
  /showvolume - shows trade volume when each order is created, default value is *no* (false)
  /setinvoice <_order id_> <_lightning invoice_> - This command allows the buyer to update the ligthning invoice where to receive the sats. 
  /setaddress <_lightning address / off_> - Allows the buyer to establish a static payment adress (lightning address), _off_ to deactivate 
  /listorders - Use this command to list all your pending transactions. 
  /listcurrencies - Lists all the currencies we can use to without indicatin the amount in sats. 
  /fiatsent <_order id_> - Buyer informs that has already sent FIAT money to seller
  /release <_order id_> - Seller releases satoshis 
  /dispute <_order id_> - Opens a dispute between participant parties
  /cancel <_order id_> - Cancel an order that has not been taken yet
  /cancelall - Cancel all posted and untaken orders
  /help - help messages
must_be_gt_or_eq: ${fieldName} Must be more or equal to ${qty}
you_have_been_banned: You have been banned!
I_told_seller_you_sent_fiat: 🤖 I told  @${sellerUsername} that you have sent fiat money once the seller confirms the money was received, the sats should be sent to you.
buyer_told_me_that_sent_fiat: 🤖 @${buyerUsername} has informed that already sent you the fiat money, once you confirmed you received it, please release funds. You will not be able to create another order until you release funds.
release_order_cmd: |
  /release ${orderId}
you_have_orders_waiting: 🤖 you have one or more orders where the buyer informs that the fiat money was sent to you but you haven´t released the sats ye. You will not be able to create new orders until you release such funds. 
user_banned: Banned user!
user_not_found: User was not found in the database!
parse_invoice_error: Error parsing invoice
invalid_id: Invalid Id 
cant_take_own_order: You cannot take your own order. 
<<<<<<< HEAD
send_me_a_ln_invoice: Please send me a lightning network invoice for ${amount} sats
=======
send_me_lninvoice: Please send me a lightning invoice for ${amount} sats, although to make things easier for you I also accept invoices without amount, I will make the payment of ${amount} sats.
>>>>>>> 074f6c04
you_have_no_orders: You don't have active orders
not_rate_for_currency: |
 ${fiatRateProvider} Theres is no exchange rate for this FIAT, 
  if you want to use this FIAT you must indicate how many satoshis you want
  If you woud like this FIAT in the listing you can use the /listcurrencies to place a request. 👇****

  🌐 https://yadio.io/api.html
invoice_with_incorrect_amount: the amount stated in the invoice is incorrect
invoice_updated: 📝 Invoice has been correctly updated!
invoice_updated_and_will_be_paid: Invoices has been correctly updated and will be paid in the next few seconds!
invoice_already_being_paid: You have alreday send an invoice for this order and I am trying to pay it in this very rightmoment. 
lightning_address_saved: Lightning adress has been saved
cancel_error: This order cannot be cancelled at this moment
cancel_success: "You have cancelled the order Id: #${orderId}!"
cancelall_success: You have cancelled all your published orders!
order_cancelled_by_admin: "Admin has cancelled the order Id: #${orderId}!"
order_completed: "You have completed the order Id: #${orderId}!"
order_completed_by_admin: "Admin has completed the order Id: #${orderId}!"
have_to_wait_for_counterpart: 🕒 You have already made this operation, you must wait for the other party to take action
ok_cooperativecancel: "👍 Counterparty agreed and the order Id: #${orderId} has been cancelled"
refund_cooperativecancel: 💰 You have received a refund of your lightning payment, there is no further action to make 
init_cooperativecancel: "🕒 You have started the cancelation of the order Id: #${orderId}, your counterparty must agree on cancellation too."
<<<<<<< HEAD
counterparty_wants_cooperativecancel: "😳 Your counterparty wants to cancel order Id: #${orderId}, If you agree on such cancellation please execute the follwing command 👇"
invoice_payment_failed: ⛔ I tried to send you the sats but the payment of your invoice failed, I will try 3 more times in ${pendingPaymentWindow} minute windows, please check your node/wallet is online
=======
counterparty_wants_cooperativecancel: "😳 Your counterparty wants to cancel order Id: #${orderId}, If you agree on such cancellation please exEcute the follwing command 👇"
invoice_payment_failed: ⛔ I tried to send you the sats but the payment of your invoice failed, I will try 3 more times in ${pendingPaymentWindow} minutes window, please check your node/wallet is online
>>>>>>> 074f6c04
cant_take_more_orders: ⛔ Sorry! You can't take another order while you have others waiting for you
seller_released: 💸 Seller has already released the satoshis, you must wait for your invoice to be paid.
your_purchase_is_completed: |
  🪙 Your satoshis purchase has been completed successful, @${sellerUsername} has confirmed your fiat payment and I have paid your invoice, enjoy sound money!

  ⚡️🍊⚡️
problem_getting_price: There is a problem accessing this coin price, please try later, if the problem persists, please contact an administrator.
update_user_setting: I have modify the field  ${field} to ${newState}
lightning_address_disabled: Lightning address disabled
invalid_range_with_amount: |
  Ranges are only avialble for floating rates

  Use ranges or specify the amount of sats, but do not write both of them
too_many_pending_orders: You have reached the maximum amount of orders that can be published simultaneously
name: Name
group: Group
channel: Channel 
solver: Solver
published: Published
created: Created
yes: Yes
no: No
wizard_add_invoice_init: |
  🤖 I need you to send me and invoice for ${satsAmount} satoshis that are worth ${currency} ${fiatAmount} so I can send you the money.

  If you do not send the invoice within ${expirationTime} minutes the order will be cancelled
wizard_add_invoice_exit: |
  You have exit the wizard mode, you can know write down the commands, you can still add an invoice to the order with the comand  /setinvoice indicating Order ID and Invoice, you can send me an invoice for ${amount} satoshis, but I will also accept invoices with no amount:

  `/setinvoice ${orderId} `\\<lightning invoice with or without amount\\>
wizard_community_enter_name: Pick a name for your community
wizard_community_too_long_name: The name can have a maximum length of ${length} characters.
wizard_community_enter_currency: Enter the code of the fiat currency(ies) with which users can operate in this community, if there is more than one you must enter each code separated by a blank space.
wizard_community_enter_group: |
  Pick an ID or a name for the group, you must be the adminsitrator of the group, as well as the Bot:

  i.e: @MyCommunity
wizard_community_enter_order_channels: |
    All orders of your community must be published in a telegram channel if you indicate me only one channel both Buy and Sell orders will be published there.

    If you indicate two channels Buy orders will be place in one and Sell orders in the other. Both you and the Bot must be adminsitrators in both channels.

    Please indicate the name of the channel or in case you want to use two chanels, indicate both names separated by a space.

    i.e : @MyCommunitySell  @MyCommunityBuy
wizard_community_one_or_two_channels: You must indicate either one or two channels
wizard_community_enter_solvers: Now please write down the names of the users that will sort out disputes, each of them separated by a space.
wizard_community_must_enter_names: You must add at least one name, or two separated by a space
wizard_community_enter_solvers_channel: Now please indicate the id or name of the chanell that the bot must use to alert when a dispute is called, please use @ at the beginning of the channel name.
wizard_community_success: Congratulations, you have created your community!
wizard_community_wrong_permissions: You do not have administrator permits for this group or channel
wizard_community_you_are_not_admin: ${username} is not an admin on ${channel}.
wizard_exit: You have exit wizard mode, you can now write commands
wizard_add_fiat_amount: |
  Please indicate the amount of ${currency} that you want to ${action}.

  Remember it must be between ${minAmount} and ${maxAmount}:
wizard_add_fiat_wrong_amount: Invalid amount, input must be between ${minAmount} and ${maxAmount}
wizard_add_fiat_correct_amount: "Amount: ${currency} ${fiatAmount}."
order_expired: This order has expired!
cant_add_invoice: You can no  longer add an invoice to this order!
expired_order: |
  This order has expired without completion

  ${detailedOrder}

  @${sellerUser.username} has ${sellerUser.disputes} disputes
  @${buyerUser.username} has ${buyerUser.disputes} disputes
expired_order_to_buyer: |
  🚨🚨🚨 This order is about to expire and must be completed or canceled immediately, if you haven't sent the fiat money yet you can still cancel with the /cancel command.

  If you sent the fiat money but the seller refuses to release the sats, you can open a dispute with the /dispute command. The hold invoice that the seller paid has an expiration time and you must resolve this order before it expires or you risk losing your money.

  If you need help you can write to the group ${helpGroup}
expired_order_to_seller: |
  🚨🚨🚨 This order is about to expire and must be completed or canceled immediately, if you have not received the fiat money yet you can still cancel with the /cancel command.

  If you received the fiat money please release the funds with the /release command otherwise you are under the risk of the buyer opening a dispute which will affect your reputation.

  If you need help you can write to the group ${helpGroup}
didnt_add_invoice: "🤨 You have not send the invoice to receive sats for the Order Id: #${orderId}"
buyer_havent_add_invoice: "😔 Buyer has not send me the invoice to receive the sats for your Id Order: #${orderId}, your sats were sent back to you"
buyer_havent_add_invoice_to_admin_channel: "Buyer @${username} took the orderId: #${orderId} but has not sent the invoice where to receive sats, time has expired, the order has being republished."
havent_paid_invoice: "🤨 You have not paid the invoice so as to sell sats for the Order Id: #${orderId}"
seller_havent_paid_invoice: "😔 Seller has not paid the invoice for your purchase Id: #${orderId}, the operation was canceled."
seller_havent_add_invoice_to_admin_channel: "Seller @${username} has not paid the invoice of order Id: #${orderId} time lapse ended and the order has been published again."
user_cant_do: 🤨 you cannot make this operation
pending_payment_success_to_admin: |
  User @${username} had a pending invoice, they payment for buying order Id: #${orderId} for ${amount} satoshis, was finally executed after ${attempts} attempts.

  Proof of payment: ${paymentSecret}
pending_payment_success: |
  I have paid the lightning invoice for ${amount} satoshis, order Id: #${orderId}!

  Proof of payment: ${paymentSecret}
pending_payment_failed: |
<<<<<<< HEAD
  🤖 I have tried to pay your invoice 4 times and failed, sometimes Lighnintn network users cannot receive payments because their wallet has not enough balance available in their node. yoy might want to try to generate an invoice from another wallet with enough balance.

  If you wish to send me a new invoice to receive the satoshis, please use the following command. 👇
=======
  🤖 I have tried to pay your invoice 4 times and failed, sometimes Lightning network users can't receive payments because their wallet has not enough inbound capacity or the node is not well connected in the network. You might want to try to generate an invoice from another wallet.
>>>>>>> 074f6c04
pending_payment_failed_to_admin: |
  Payment of the invoice for the Buy order #${orderId} of user @${username} has failed.

  Payment attempts: ${attempts}
selling: Selling
buying: Buying
receive_payment: Receive payment
pay: Pay
is: is
trading_volume: "Trading volume: ${volume} sats"
satoshis: satoshis
by: by
rate: Rate
has_successful_trades: Has ${trades} successful trades
price: Price
for: For
generic_error: An error occurred
sats: sats
no_capital_letters: 🤖 You are trying to execute a command with the first letter capitalized. Please write the entire command in lowercase.
unknown_command: 😕 I do not understand. Please use /help to see the list of available commands
invoice_invalid_error: |
  Error parsing the invoice. Please copy-paste a lightning invoice starting with 'lnbc'.
  
  If you want to abort and return to the command entering mode just type => exit <=
invoice_expiry_too_short_error: Invoice expiry is too short
invoice_has_expired_error: Invoice has expired
invoice_has_wrong_destination_error: Invoice has wrong destination
invoice_must_be_larger_error: Invoice must be for at least ${minInvoice} sats
hours: hours
minutes: minutes
community_updated: Community successfully updated
operation_successful: Operation successful!
select_community: Select the community you want to modify
what_modify: What do you want to modify?
channels: Channels
dispute_solvers: Dispute solvers
no_default_community: You no longer have a community by default
community_not_found: Community not found
currencies: Currencies
currency_not_supported: This currency cannot be used in this community, it is only allowed to use [${currencies}]
press_to_continue: Press the button to continue<|MERGE_RESOLUTION|>--- conflicted
+++ resolved
@@ -214,11 +214,7 @@
 parse_invoice_error: Error parsing invoice
 invalid_id: Invalid Id 
 cant_take_own_order: You cannot take your own order. 
-<<<<<<< HEAD
-send_me_a_ln_invoice: Please send me a lightning network invoice for ${amount} sats
-=======
 send_me_lninvoice: Please send me a lightning invoice for ${amount} sats, although to make things easier for you I also accept invoices without amount, I will make the payment of ${amount} sats.
->>>>>>> 074f6c04
 you_have_no_orders: You don't have active orders
 not_rate_for_currency: |
  ${fiatRateProvider} Theres is no exchange rate for this FIAT, 
@@ -241,13 +237,8 @@
 ok_cooperativecancel: "👍 Counterparty agreed and the order Id: #${orderId} has been cancelled"
 refund_cooperativecancel: 💰 You have received a refund of your lightning payment, there is no further action to make 
 init_cooperativecancel: "🕒 You have started the cancelation of the order Id: #${orderId}, your counterparty must agree on cancellation too."
-<<<<<<< HEAD
-counterparty_wants_cooperativecancel: "😳 Your counterparty wants to cancel order Id: #${orderId}, If you agree on such cancellation please execute the follwing command 👇"
-invoice_payment_failed: ⛔ I tried to send you the sats but the payment of your invoice failed, I will try 3 more times in ${pendingPaymentWindow} minute windows, please check your node/wallet is online
-=======
 counterparty_wants_cooperativecancel: "😳 Your counterparty wants to cancel order Id: #${orderId}, If you agree on such cancellation please exEcute the follwing command 👇"
 invoice_payment_failed: ⛔ I tried to send you the sats but the payment of your invoice failed, I will try 3 more times in ${pendingPaymentWindow} minutes window, please check your node/wallet is online
->>>>>>> 074f6c04
 cant_take_more_orders: ⛔ Sorry! You can't take another order while you have others waiting for you
 seller_released: 💸 Seller has already released the satoshis, you must wait for your invoice to be paid.
 your_purchase_is_completed: |
@@ -344,13 +335,7 @@
 
   Proof of payment: ${paymentSecret}
 pending_payment_failed: |
-<<<<<<< HEAD
-  🤖 I have tried to pay your invoice 4 times and failed, sometimes Lighnintn network users cannot receive payments because their wallet has not enough balance available in their node. yoy might want to try to generate an invoice from another wallet with enough balance.
-
-  If you wish to send me a new invoice to receive the satoshis, please use the following command. 👇
-=======
   🤖 I have tried to pay your invoice 4 times and failed, sometimes Lightning network users can't receive payments because their wallet has not enough inbound capacity or the node is not well connected in the network. You might want to try to generate an invoice from another wallet.
->>>>>>> 074f6c04
 pending_payment_failed_to_admin: |
   Payment of the invoice for the Buy order #${orderId} of user @${username} has failed.
 
