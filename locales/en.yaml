--- conflicted
+++ resolved
@@ -481,24 +481,13 @@
 no_permission: You do not have permission to perform this operation
 make_public: Make public
 make_private: Make private
-<<<<<<< HEAD
 bot_kicked: bot was kicked from the chat, it must be a member and admin
 chat_not_found: Chat not found. Are you sure you added the bot to the group/channel?
 not_member: You are not a member of that chat
 upgraded_to_supergroup: The chat was upgraded to 'supergroup' and the ID has changed, check the chat ID again
 community_deleted: This community was deleted due to inactivity. I have unlinked you from it, try to create the order again
 dispute_too_soon: You can't start a dispute too soon, be patient and wait a few minutes for your counterparty to reply
-maintenance: 🚨 bot in maintenance, please try again later 🚨
-
-=======
-bot_kicked: Bot was kicked from chat, must be member and admin
-chat_not_found: Chat not found, are you sure you added the bot to the group/channel?
-not_member: You are not member of that chat
-upgraded_to_supergroup: The chat was upgraded to 'supergroup' and the Id has changed, check the chat Id again
-community_deleted: This community was deleted due to inactivity, I have unlinked you from it, try to create the order again
-dispute_too_soon: You can't start a dispute so soon, be patient and wait a few minutes for your counterparty to reply
 maintenance: 🚨 Bot in maintenance, please try again later 🚨
->>>>>>> b9559a25
 # START modules/nostr
 user_npub_updated: You added your pubkey ${npub} successfully!
 nostr_info: |
