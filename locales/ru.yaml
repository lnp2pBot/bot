start: |
  Этот Бот позволяет совершать куплю-продажу Биткоинов напрямую между людьми (p2p) посредством сети Lightning Network.

  После инициализации Бота вам станут доступны следующие возможности:

  1. Выставление заявок на покупку /buy или продажу /sell на ваших условиях.

  2. Любой пользователь сможет принять ваши заявки нажав на кнопку "Купить" или "Продать" под ней. 

  3. Вы, соответственно, тоже сможете принимать чужие заявки, чтобы купить или продать Биткоин на их условиях.

  4. Все заявки и рейтинги пользователей будут появляться в Телеграм-канале ${channel}.

  5. Если вы хотите продать, Бот выставит заявку в канале и будет ждать покупателя. 

  6. Как только вашу заявку на продажу кто-то примет, Бот выставит счет-фактуру на оплату в сатоши. После оплаты, счет будет заблокирован (hold), и сатоши не попадут покупателю сразу. Ему дадут максимум ${orderExpiration} минут на осуществление ответного платежа в фиатных деньгах (рубли, гривны, любая другая валюта). Для этого Бот даст вам связаться напрямую, чтобы обговорить условия (с карты на карту, по номеру телефона, наличными). По получении фиатного платежа вы должны освободить фактуру командой /release.

  7. Если вы хотите купить, Бот выставит заявку в канале и будет ждать продавца. 

  8. Как только найдется продавец, нужно будет создать счет-фактуру на прием данного количества сатоши и скопировать эту строку символов в чат Бота. Затем Бот позволит вам связаться напрямую для согласования платежа в фиатных деньгах. Когда продавец получит платеж, он должен будет освободить фактуру командой /release, чтобы вы получили сатоши.

  9. Уже выставленную заявку можно отменить командой /cancel, но только до момента ее принятия другой стороной.

  10. Если заявка принята по ошибке и обе стороны сделки согласны ее отменить, это можно сделать командой /cancel, посланной Боту обеими сторонами.

  11. Если участники сделки не могут договориться, как ее завершить или отменить, они могут инициировать разбирательство командой /dispute. Тогда решение будет найдено при посредничестве администраторов.

  12. Для списка команд введите /help

  Молниеносная и взаимовыгодная торговля!
init_bot_error: Чтобы пользоваться Ботом сначала нужно его инициализировать командой /start
non_handle_error: 👤 Для пользования этим ботом нужно активировать имя пользователя в Телеграм
invoice_payment_request: |
  Кто-то хочет купить ваши ${order.amount} сатоши за ${currency} ${order.fiat_amount}.

  Buyer Reputation: ${rate}

  Пожалуйста, оплатите этот счет, чтобы начать продажу. Срок действия этого счета истекает через ${expirationTime} минут
pending_sell: |
  📝 Разместил заявку в канале ${channel}

  Подождите, пока кто-нибудь примет вашу заявку на продажу. Если заявка не будет принята в течение ${orderExpirationWindow} часов, она будет удалена из канала автоматически. 

  Вы можете отменить эту заявку до того, как ее примет кто-то другой, командой 👇
cancel_order_cmd: /cancel ${orderId}
pending_buy: |
  📝 Разместил заявку в канале ${channel}.

  Подождите, пока кто-нибудь примет вашу заявку на покупку. Если заявка не будет принята в течение ${orderExpirationWindow} часов, она будет удалена из канала автоматически. 

  Вы можете отменить эту заявку до того, как ее примет кто-то другой, командой 👇
must_be_int: ${fieldName} - допускаются только целые числа
must_be_numeric: ${fieldName} must be numeric
sats_amount: сумма в сатоши
fiat_amount: сумма в валюте
sell_correct_format: |
  /sell \<_сумма в сатоши_\> \<_сумма в валюте_\> \<_код валюты_\> \<_метод платежа_\> \[_премия/дисконт_\]

  Чтобы создать заявку на продажу 1000 сатоши за 50 рублей \(RUB\) с оплатой по номеру телефона:

  `/sell *1000* *50* *rub* "*на мобильный*"`

  Чтобы создать заявку с привязкой к рыночной цене и премией 3%, нужно указать 0 \(ноль\) в поле \<_сумма в сатоши_\>:

  `/sell 0 50 rub "на мобильный" 3`

  Вместо точного количества валюты, можно указывать диапазон:

  `/sell 0 100\-500 rub "на мобильный" 3`
buy_correct_format: |
  /buy \<_сумма в сатоши_\> \<_сумма в валюте_\> \<_код валюты_\> \<_метод платежа_\> \[_премия/дисконт_\]

  Чтобы создать заявку на покупку 1000 сатоши за 50 рублей \(RUB\) с оплатой по номеру телефона:

  `/buy 1000 50 rub "на мобильный"`

  Чтобы создать заявку с привязкой к рыночной цене и дисконтом 3%, нужно указать 0 \(ноль\) в поле \<_сумма в сатоши_\>:

  `/buy 0 50 rub "на мобильный" \-2`

  Вместо точного количества валюты, можно указывать диапазон:

  `/buy 0 100\-500 rub "на мобильный" \-2`
min_invoice_amount: Счет-фактура должна быть на сумму не менее ${minPaymentAmount} сатоши
min_expiration_time: Срок жизни счета-фактуры должен быть не менее ${expirationTime} минут
invoice_expired: Срок жизни счета-фактуры истек
invoice_expired_long: |
  Срок жизни счета-фактуры истек.
  Вы можете мне выставить новый счет командой 👇
setinvoice_cmd_order: /setinvoice ${orderId} <счет-фактура lightning>
invoice_require_destination: В счете не указан адрес получателя
invoice_require_hash: В счете не хватает контрольной суммы хеш
order_id_invalid: Номер заявки неверен
order_invalid_type: Это заявка типа ${type}
order_already_taken: Эту заявку уже исполнил другой пользователь
invalid_data: Вы отправили некорректные данные. Попробуйте заново.
begin_take_buy: |
  🤖 Нажмите «Продолжить», чтобы принять предложение. Если вы нажмете «Отмена», заявка будет снова опубликована для всех. У вас есть ${expirationTime} минут для исполнения заявки. 👇
continue: Продолжить
cancel: Отменить
pay_invoice: Пожалуйста, оплатите этот счет на ${amount} сат за ${currency} ${fiatAmount} для начала сделки.
payment_received: |
  🤑 Платеж получен!

  Теперь нам нужно, чтобы покупатель отправил мне счет для отправки сатоши. После того, как покупатель укажет свой счет, я свяжу вас с ним напрямую.

  Wait a bit. If the buyer does not cooperate, the collateral will be returned to you.
someone_took_your_order: |
  🤖 Кто-то принял Вашу заявку и уже прислал мне сатоши. Пожалуйста, используйте платежную систему, которая позволит Вам мгновенно переслать деньги, и у которой отсутствует риск заморозки средств.

  Если по какой-либо причине Ваша платежная система задержит перевод, и средства не поступят в течение ${expirationTime}, сатоши будут автоматически возвращены продавцу. В этом случае покупатель несет риск, что мы не сможем убедить продавца выслать сатоши заново.

  Seller Reputation: ${rate}

  Если Вы согласны с таким условием, нажмите кнопку Продолжить 👇
you_took_someone_order: |
  🤖 Вы приняли эту заявку\\. Пожалуйста, используйте платежную систему, которая позволит Вам мгновенно переслать фиатные деньги, и у которой отсутствует риск заморозки средств\\.

  *Если по какой\\-либо причине Ваша платежная система задержит перевод, и средства не поступят в течение ${expirationTime}, сатоши будут автоматически возвращены продавцу\\. В этом случае покупатель несет риск, что мы не сможем убедить продавца выслать сатоши заново\\.*

  Если Вы согласны с таким условием, нажмите кнопку Продолжить 👇
get_in_touch_with_seller: |
  🤖 Order Id: #${orderId}

  Свяжитесь с пользователем @${sellerUsername}, чтобы договориться, как отправить деньги. Вы должны заплатить ему ${currency} ${fiatAmount} через ${paymentMethod}.

  Как только вы отправите фиатные деньги, дайте мне знать с помощью команды 👇
fiatsent_order_cmd: /fiatsent
get_in_touch_with_buyer: |
  🤖 Order Id: #${orderId}

  Свяжитесь с @${buyerUsername} для информирования его о том, как отправить вам ${currency} ${fiatAmount} через ${paymentMethod}. НЕ разблокируйте счет-фактуру, пока не убедитесь, что @${buyerUsername} прислал вам фиатные деньги.

  После того, как деньги поступили, вы должны разблокировать сатоши командой /release.
buyer_took_your_order: |
  🤖 Order Id: #${orderId}

  @${buyerUsername} принял Вашу заявку на продажу сатоши. Напишите ему инструкции, как Вам отправить ${currency} ${fiatAmount} через ${paymentMethod}.

  Как только Вы получите фиатный платеж, нужно будет разблокировать средства.
waiting_seller_to_pay: 'Я отправил продавцу запрос, чтобы он отправил нам ваши сатоши согласно заявке #${orderId}. Как только он совершит платеж, я свяжу его с вами напрямую'
sell_success: Ваша продажа сатоши была завершена после подтверждения оплаты @${buyerUsername}\n⚡️🍊⚡️
funds_released: 🕐 @${sellerUsername} Продавец разблокировал сатоши. Вы должны дождаться оплаты вашего счета, и для этого ваш кошелек должен оставаться онлайн.
rate_counterpart: Оцените вашего контрагента, пожалуйста
cant_process_order: Эта заявка не может быть обработана, убедитесь, что идентификатор правильный
cant_release_order: Эта заявка не может быть разблокирована, покупатель не выставил мне счет для получения сатоши.
no_id_related: У вас нет заказа, связанного с этим идентификатором
sell_sats: Продать сатоши
buy_sats: Купить сатоши
order_detail: |
  Id: `${order._id}`

  Статус: ${status}

  Создатель: @${creator || ''}

  Покупатель: @${buyerUsername || ''}

  репутация покупателя: ${buyerReputation}

  Продавец: @${sellerUsername || ''}

  репутация продавца: ${sellerReputation}

  Сумма \\(сатоши\\): ${order.amount}

  Комиссия Бота \\(sats\\): ${fee}

  Комиссия Сети \\(sats\\): ${order.routing_fee}

  Сумма \\(фиат\\) ${order.fiat_code}: ${order.fiat_amount}

  Метод оплаты: ${paymentMethod}

  Премия/дисконт: ${priceMargin}

  Создана: ${createdAt}

  Исполнена: ${takenAt || ''}

  seller invoice hash: `${order.hash || ''}`

  seller invoice secret: `${order.secret || ''}`

  buyer payment request: `${order.buyer_invoice || ''}`
seller: продавец
buyer: покупатель
dispute_started_channel: |
  ${type} @${initiatorUser.username}
  инициировал разбирательство с @${counterPartyUser.username} относительно заявки:

  ${detailedOrder}

  @${initiatorUser.username} уже имел разбирательств: ${initiatorUser.disputes}
  @${counterPartyUser.username} уже имел разбирательств: ${counterPartyUser.disputes}
you_started_dispute_to_buyer: Вы инициировали разбирательство по вашей покупке, мы свяжемся с вами и вашим партнером для его разрешения
buyer_started_dispute_to_seller: 'Покупатель инициировал разбирательство по вашему заказу с id: ${orderId}, мы свяжемся с вами и вашим контрагентом для его разрешения'
you_started_dispute_to_seller: Вы инициировали разбирательство по вашей продаже, мы свяжемся с вами и вашим контрагентом для его разрешения
seller_started_dispute_to_buyer: 'Продавец инициировал разбирательство по вашему заказу с id: ${orderId}, мы свяжемся с вами и вашим контрагентом для его разрешения'
must_be_valid_currency: 'код валюты должен быть допустимым кодом валюты, например: RUB, USD, EUR'
must_be_number_or_range: 'сумма в валюте должно быть число или числовой диапазон вида: <минимум>-<максимум>.'
invalid_lightning_address: неверный адрес LN
unavailable_lightning_address: адрес LN ${la} недоступен
help: |
  /sell <_сумма в сатоши_> <_сумма в валюте_> <_код валюты_> <_метод платежа_> [_премия/дисконт_] - Создать заявку на продажу
  /buy <_сумма в сатоши_> <_сумма в валюте_> <_код валюты_> <_метод платежа_> [_премия/дисконт_] - Создать заявку на покупку
  /info - Показать информацию о Боте
  /showusername - Позволяет показывать или скрывать имя пользователя в каждой новой созданной заявке, значение по умолчанию — нет (false) 
  /showvolume - Позволяет отображать объем торгов по каждому новому созданному ордеру, по умолчанию - нет (false)
  /setinvoice <_order id_> <_factura lightning_> - Позволяет покупателю обновить счет-фактуру Lightning, по которой он получает сатоши.
  /setaddress <_lightning address / off_> - Позволяет покупателю указать статический платежный адрес (lightning address), _off_ - отключить
  /setlang - Allows the user to change the language
  /listorders - Пользователь может перечислить свои незавершенные заявки
  /listcurrencies - Перечислите валюты, которые мы можем использовать без указания суммы в сатоши
  /fiatsent <_order id_> - Покупатель указывает, что уже отправил фиатные деньги продавцу
  /release <_order id_> - Продавец разблокирует сатоши
  /dispute <_order id_> - Инициировать разбирательство между участниками
  /cancel <_order id_> - Отменить заявку до ее исполнения
  /cancelall - Отменить все выставленные заявки

  Nostr:
  /setnpub <_nostr npub_> - Обновляет ваш публичный ключ nostr
  /nostr - показывает публичный ключ nostr бота и ретрансляторы, используемые для публикации.

  Сообщества:
  /community - Создать новое сообщество
  /mycomms - показывает созданные вами сообщества
<<<<<<< HEAD
  /findcomms <_fiat code_> - Finds communities that operate with the indicated currency
  /setcomm <_@groupOfACommunity / off_> - Set a default community or remove it with 'off'
  /settleorder <_order id_> - Accept the seller's payment and automatically send the sats to the buyer, there must be a community by default
  /cancelorder <_id orden_> - Cancels the order which returns the sats to the seller, there must be a community by default
  /deldispute <_username_> <_id order_> - Deletes a dispute from the user in the community, there must be a community by default
  /ban <_username_> - Ban a user from a community, there should be a default community
  /unban <_username_> - Unban a user from a community, there should be a default community

  /version - Shows the current version of the bot
=======
  /findcomms <_fiat code_> - Находит сообщества, работающие с указанной валютой
  /setcomm <_@groupOfACommunity / off_> - Установите сообщество по умолчанию или удалите его с помощью «Выкл.»
  /settleorder <_order id_> - Принять оплату продавца и автоматически отправить сат покупателю, по умолчанию должно быть сообщество
  /cancelorder <_id orden_> - Отменяет заказ который возвращает сат продавцу, по умолчанию должно быть сообщество
  /deldispute <_username_> <_id order_> - Удаляет спор от пользователя в сообществе, по умолчанию должно быть сообщество
  /ban <_username_> - Забанить пользователя в сообществе, должно быть сообщество по умолчанию

  /version - Показывает текущую версию бота
>>>>>>> ebef665d
  /help - Показать ключевые команды
must_be_gt_or_eq: ${fieldName} должно быть больше или равно ${qty}
you_have_been_banned: Вы были забанены!
I_told_seller_you_sent_fiat: 🤖 Я передал @${sellerUsername}, что вы отправили ему фиатные деньги. Когда продавец подтвердит их получение, он должен разблокировать средства.
buyer_told_me_that_sent_fiat: 🤖 Покупатель @${buyerUsername} сказал мне, что он уже отправил вам фиатные деньги. Как только вы подтвердите их получение, пожалуйста, разблокируйте средства. До тех пор, пока вы не разблокируете средства, вы не сможете создавать или принимать другие заявки.
release_order_cmd: /release
you_have_orders_waiting: 🤖 У вас есть одна или несколько заявок, в которых покупатель указал, что отправил вам фиатные деньги, но вы не разблокировали средства. Вы не можете продолжать торговать, пока эти заявки не будут иполнены.
user_banned: Пользователь забанен!
user_unbanned: Разблокированный пользователь!
user_not_found: Пользователь не найден!
error_parsing_invoice: Ошибка анализа счета-фактуры.
invalid_id: Неверный ID.
cant_take_own_order: Вы не можете взять свой собственный заказ!
send_me_lninvoice: Пожалуйста, пришлите мне счет-фактуру Lightning на ${order.amount} сат, although to make things easier for you I also accept invoices without amount, I will make the payment of ${amount} sats.
you_have_no_orders: У вас сейчас нет заявок.
not_rate_for_currency: |
  ${fiatRateProvider} для этой фиатной валюты нет обменного курсас.
  Для использования этой валюты необходимо указать количество сатоши.
  Если вы хотите, чтобы эта монета была включена в список /listcurrencies, вы можете сделать запрос здесь 👇

  🌐 https://yadio.io/api.html
invoice_with_incorrect_amount: В счете указана неверная сумма.
invoice_updated: 📝 Счет успешно обновлен!
invoice_updated_and_will_be_paid: Счет успешно обновлен и будет оплачен в ближайшие несколько секунд!
invoice_already_being_paid: Вы уже отправили счет за эту заявку, и я пытаюсь оплатить его прямо сейчас.
lightning_address_saved: Aдрес Lightning успешно сохранен.
cancel_error: Этот заказ не может быть отменен в данный момент
cancel_success: 'Вы отменили заявку номер ${orderId}!'
cancelall_success: Вы отменили все свои размещенные заявки!
order_cancelled_by_admin: 'Администраторы отменили заявку номер ${orderId}!'
order_cancelled_by_counterparty: 'Идентификатор отмены заказа вашим контрагентом: ${orderId}!'
order_completed: 'Вы выполнили заявку номер ${orderId}!'
order_completed_by_admin: 'Администраторы выполнили заявку номер ${orderId}!'
have_to_wait_for_counterpart: Вы уже выполнили эту операцию, теперь нужно дождаться действий контрагента.
ok_cooperativecancel: 'Ваш контрагент согласился, и идентификатор заявки: ${orderId} был отменен.'
refund_cooperativecancel: Вы получили возврат платежа Lightning, больше ничего делать не нужно.
init_cooperativecancel: 'Вы инициировали отмену заявки номер ${orderId}. Ваш контрагент также должен сообщить мне, что он хочет отменить сделку.'
counterparty_wants_cooperativecancel: 'Ваш контрагент хочет отменить сделку номер ${orderId}, если вы согласны используйте команду 👇'
invoice_payment_failed: ⛔ Я пытался отправить вам деньги, но платеж по вашему счету не прошел. Я попытаюсь оплатить его еще ${attempts} раза с интервалом в ${process.env.PENDING_PAYMENT_WINDOW} минут. Убедитесь, что ваш узел/кошелек онлайн!
cant_take_more_orders: ⛔ Прошу прощения! Вы не можете взять новую заявку, пока вас ждут другие.
seller_released: 💸 Продавец уже разблокировал сатоши, вы должны дождаться оплаты вашего счета.
your_purchase_is_completed: |
  🪙 Ваша покупка была успешно завершена! @${sellerUsername} подтвердил ваш платеж в фиатной валюте, и я уже оплатил ваш счет. Наслаждайтесь вашими сатошами!!

  ⚡️🍊⚡️
problem_getting_price: Возникла проблема с получением цены этой монеты, повторите попытку позже. Если проблема не исчезнет, ​​обратитесь к администратору.
update_user_setting: Я изменил поле ${field} на ${newState}
lightning_address_disabled: Lightning адрес отключен.
invalid_range_with_amount: |
  Диапазоны доступны только для плавающих ставок.

  Либо используйте диапазоны, либо укажите количество сат, но не то и другое одновременно.
too_many_pending_orders: Вы достигли максимального количества выставленных заявок.
name: Имя
group: Группа
channel: Канал
solver: Модератор
published: Опубликована
created: Создана
yes: Да
no: Нет
wizard_add_invoice_init: |
  Чтобы отправить вам сатоши, мне нужно, чтобы вы выставили мне счет на сумму ${satsAmount} сат. Это эквивалентно ${currency} ${fiatAmount}.

  Если вы не отправите его в течение ${expirationTime} минут, сделка будет отменена.
wizard_add_invoice_exit: |
  Вы вышли из режима мастера\\. Теперь вы можете вводить команды. Вы все еще можете ввести счет на заявку командой /setinvoice с указанием Id заявки и счета\\. Вы можете отправить мне счет на сумму ${amount} сатоши, но я также принимаю счета без суммы\\.

  /setinvoice ${orderId} \\<счет фактура lightning\\>
wizard_community_enter_name: Введите название вашего сообщества
wizard_community_too_long_name: Имя должно содержать не более ${length} символов.
wizard_community_enter_currency: Enter the code of the fiat currency(ies) with which users can operate in this community, if there is more than one you must enter each code separated by a blank space.
wizard_community_enter_group: |
  Введите идентификатор или название группы сообщества. Kак Бот, так и
  вы должны быть администраторами группы:
  Например: @МоеСообщество
wizard_community_enter_order_channels: |
  Предложения в вашем сообществе должны быть опубликованы в телеграм-канале, если вы укажете канал, и покупки, и продажи будут опубликованы в этом канале. Если указать два канала, покупки будут публиковаться в одном, а продажи в другом, и вы, и бот должны быть администраторами обоих каналов.

  Вы можете ввести название канала или, если вы хотите использовать два канала, введите два имени, разделенные пробелом.
    
  Например: @МоеСообществоПокупки @МоеСообществоПродажи
wizard_community_one_or_two_channels: Вы должны ввести один или два канала.
wizard_community_enter_solvers: |
  Теперь введите имена пользователей, которые отвечают за проведение разбирательств.
  Каждое имя пользователя, разделенное пробелом.
wizard_community_must_enter_names: Вы должны ввести одно или два имени, разделенных пробелом.
wizard_community_enter_solvers_channel: Чтобы закончить, сообщите мне идентификатор или название канала, который бот будет использовать для уведомления о возникновении разбирательства, пожалуйста, включите @ в начале названия канала.
wizard_community_success: |
  Поздравляем, вы создали свое сообщество!

  Чтобы ваше сообщество оставалось активным, оно должно успешно выполнять заказы за последние ${days} дней.
wizard_community_wrong_permissions: У вас нет прав администратора для этой группы или канала.
wizard_community_you_are_not_admin: You are not admin on ${channel}.
wizard_community_duplicated_name: Введенное вами имя уже используется другим сообществом, попробуйте еще раз с другим именем.
wizard_to_exit: /exit to exit the wizard.
wizard_exit: Вы вышли из режима мастера, теперь вы можете писать команды.
wizard_add_fiat_amount: |
  Введите сумму ${currency}, которую вы хотите ${action}.

  Помните, что она должна быть между ${minAmount} и ${maxAmount}:
wizard_add_fiat_wrong_amount: Неверная сумма. Введите число от ${minAmount} до ${maxAmount}
wizard_add_fiat_correct_amount: 'Выбранная сумма: ${currency} ${fiatAmount}.'
order_expired: Срок действия этой заявки уже истек!
cant_add_invoice: Вы больше не можете добавить счет для этой сделки!
expired_order: |
  Срок действия этой сделки истек, и она не была исполнена

  ${detailedOrder}

  @${sellerUser.username}, количество разбирательств: ${sellerUser.disputes} 
  @${buyerUser.username}, количество разбирательств: ${buyerUser.disputes}
expired_order_to_buyer: |
  🚨🚨🚨 Эта заявка почти истекла и должна быть немедленно исполнена или отменена. Если Вы не отправляли фиатный перевод, то все еще можете отменить заявку командой /cancel.

  Если Вы отправили перевод, но продавец отказывается разблокировать сатоши, Вы можете инициировать разбирательство командой /dispute. У hold инвойса, который оплатил продавец, есть время истечения. Вы должны принять все меры для исполнения сделки до этого времени, иначе Вы рискуете потерять деньги.

  Если Вам нужна помошь, Вы можете написать в группу ${helpGroup}.
expired_order_to_seller: |
  🚨🚨🚨 Эта заявка почти истекла и должна быть немедленно исполнена или отменена. Если Вы не получили фиатный перевод, Вы все еще можете отменить заявку командой /cancel. 

  Если Вы получили перевод, пожалуйста, разблокируйте платеж командой /release. В противном случае покупатель инициирует разбирательство, что отразится на Вашей репутации. 

  Если Вам нужна помошь, Вы можете написать в группу ${helpGroup}.
didnt_add_invoice: '🤨 Вы не отправили счет на получение сатош для заявки номер ${orderId}'
buyer_havent_add_invoice: '😔 Покупатель не прислал мне счет за вашу продажу под номером ${orderId}. Ваши сатоши были возвращены.'
buyer_havent_add_invoice_to_admin_channel: |
  Покупатель @${username} принял заявку с идентификатором ${orderId}, но не выставил счет на получение оплаты. Время истекло, заказ снова опубликован.
havent_paid_invoice: '🤨 Вы не оплатили счет за продажу сатош для сделки с идентификатором: ${orderId}'
seller_havent_paid_invoice: '😔 Продавец не оплатил счет за вашу покупку Id: ${orderId}, операция отменена.'
seller_havent_add_invoice_to_admin_channel: |
  Продавец @${user.username} не оплатил счет, соответствующий заказу с идентификатором: ${orderId}.
  Время истекло, заказ снова опубликован.
pending_payment_success_to_admin: |
  У пользователя @${username} был ожидающий платеж по его идентификатору покупки ${orderId} на ${amount} сатоши. Платеж был произведен после ${attempts} попыток.

  Подтверждение оплаты: ${paymentSecret}
pending_payment_success: |
  Я оплатил счет Lightning для вашего идентификатора покупки: ${id}!

  Подтверждение оплаты: ${paymentSecret}
pending_payment_failed: |
  Я пытался оплатить ваш счет в общей сложности ${attempts} раза, и все потерпели неудачу, иногда пользователи сети Lightning не могут получать платежи потому что в вашем кошельке/узле недостаточно входной емкости, решение может состоять в том, чтобы сгенерировать новый счет из другого кошелька, у которого есть емкость.
pending_payment_failed_to_admin: |
  Платеж по счету-фактуре на покупку с идентификатором ${orderId} пользователя @${username} не выполнен!

  Попытка оплаты: ${attempts}
selling: Продаю
buying: Покупаю
receive_payment: Расчет
pay: Расчет
is: Я
trading_volume: 'Обьем торгов: ${volume} сат'
satoshis: сатоши
by: посредством
rate: Kурс
has_successful_trades: Провел ${trades} успешных сделок
price: цена
for: на
generic_error: Произошла непредвиденная ошибка
sats: сатоши
no_capital_letters: 🤖 Пожалуйста, пишите команды прописными буквами
unknown_command: 😕 Не понимаю Вас. Воспользуйтесь меню /help для списка доступных команд
invoice_invalid_error: |
  Ошибка при чтении инвойса Lightning. Ожидаю получить текстовую строку с начальными буквами 'lnbc'.

  Если Вы хотите отменить и вернуться в режим ввода команд, напечатайте /exit
invoice_expiry_too_short_error: Время истечения счета слишком короткое
invoice_has_expired_error: Счет истек
invoice_has_wrong_destination_error: Получатель счета неверен
invoice_must_be_larger_error: Сумма счета должна быть не менее ${minInvoice} сатоши
hours: часов
minutes: минут
community_updated: Community successfully updated
operation_successful: Operation successfully!
select_community: Select the community
what_modify: What do you want to modify?
channels: Channels
dispute_solvers: Solvers
no_default_community: You no longer have a community by default
community_not_found: Community not found
currency: Валюта
currencies: Currencies
currency_not_supported: |
  This currency cannot be used in this community, it is only allowed to use [${currencies}].

  You can leave this community executing /setcomm off
press_to_continue: Press the button to continue
receive: receive
send: send
new_dispute: ⚠️⚠️⚠️ A user has started a dispute, touch the button to take it
take_dispute: Take dispute
not_authorized: 🤨 You are not authorized to perform this operation
need_default_community: To perform this operation you need to have a default community
enter_sats_amount: Enter sats amount, enter only numbers.
market_price: Market price
enter_currency: 'Enter a currency by your code, eg: USD'
choose_currency: Choose a currency
enter_currency_amount: Enter the amount of ${currency}, enter only numbers.
enter_premium_discount: Enter the premium(+) or discount(-) to apply to the market price.
no_premium_or_discount: No premium or discount
enter_payment_method: Enter the payment method
invalid_currency: Invalid currency
not_number: It must be a number
not_zero: Cannot be 0 (zero)
not_negative: Cannot be a negative number
wizard_community_wrong_percent: The percentage must be between 0 and 100
wizard_community_enter_fee_percent: |
  Enter the fee:

  The fee in a community is variable and is indicated as a percentage from 0 to 100, if you do not want to charge fee, indicate 0, if you want to charge half of the maximum value, indicate 50, if you want it to have the maximum value, indicate 100.
fee: Fee
use_default: Use by default
orders: Orders
volume: Volume
users: Users
not_found_dispute: There is no dispute for this order
max_allowed: The maximum allowed is ${max}
dispute_channel: Dispute channel
not_wizard: You are not in wizard mode at the moment, if you have doubts you can type /help
wizard_help: You are in wizard mode, if you need to go back to command mode run /exit
hold_invoice_memo: '@${botName} - Escrow amount Order #${orderId}: SELL BTC for ${fiatCode} ${fiatAmount} - It WILL FREEZE IN WALLET. It will release once you run /release. It will return if buyer does not confirm the payment'
tap_button: Select an order to perform the operation
tap_release: Select the order to release the funds, once you touch the button the operation cannot be reversed.
earnings: Earnings
premium: Premium
discount: Discount
premium_discount: premium/discount
withdraw_earnings: Withdraw earnings
invoice_expired_earnings: The invoice has expired, resubmit a withdrawal request with a new invoice.
what_to_do: What do you want to do?
community: Community
seller_already_released: Don't worry the seller already released the funds 🥲
select_language: Select language
must_enter_text: You must enter only text
current_earnings: |
  Orders completed so far in the community: ${ordersToRedeem}

  Community Earnings: ${earnings} sats
you_dont_have_communities: You have no communities created
users_added: 'You have added: ${users}'
users_not_added: 'Could not add to: ${users}; please make sure these users have started the bot'
delete_community: Delete community
are_you_sure: Are you sure?
no_permission: You do not have permissions to perform this operation
make_public: Make public
make_private: Make private
bot_kicked: Bot was kicked from chat, must be member and admin
chat_not_found: Chat not found, are you sure you added the bot to the group/channel?
not_member: You are not member of that chat
upgraded_to_supergroup: The chat was upgraded to 'supergroup' and the Id has changed, check the chat Id again
community_deleted: Это сообщество было удалено из-за неактивности, я отвязал вас от него, попробуйте создать заказ заново
dispute_too_soon: Нельзя начинать диспут так скоро, наберитесь терпения и подождите несколько минут, пока ответит ваш контрагент
maintenance: 🚨 Бот находится на обслуживании, повторите попытку позже 🚨
# START modules/nostr
user_npub_updated: Вы успешно добавили свой публичный ключ ${npub}!
nostr_info: |
  npub:
  <code>${npub}</code>

  hex:
  <code>${publicKey}</code>

  relays:
  ${relays}
npub_not_valid: |
  Недействительный <a href="https://github.com/nostr-protocol/nips/blob/master/19.md">NIP-19</a> npub. Пожалуйста, проверьте ввод.

  Пример:
  /setnpub npub180cvv07tjdrrgpa0j7j7tmnyl2yr6yr7l8j4s3evf6u64th6gkwsyjh6w6
# END modules/nostr<|MERGE_RESOLUTION|>--- conflicted
+++ resolved
@@ -225,26 +225,15 @@
   Сообщества:
   /community - Создать новое сообщество
   /mycomms - показывает созданные вами сообщества
-<<<<<<< HEAD
-  /findcomms <_fiat code_> - Finds communities that operate with the indicated currency
-  /setcomm <_@groupOfACommunity / off_> - Set a default community or remove it with 'off'
-  /settleorder <_order id_> - Accept the seller's payment and automatically send the sats to the buyer, there must be a community by default
-  /cancelorder <_id orden_> - Cancels the order which returns the sats to the seller, there must be a community by default
-  /deldispute <_username_> <_id order_> - Deletes a dispute from the user in the community, there must be a community by default
-  /ban <_username_> - Ban a user from a community, there should be a default community
-  /unban <_username_> - Unban a user from a community, there should be a default community
-
-  /version - Shows the current version of the bot
-=======
   /findcomms <_fiat code_> - Находит сообщества, работающие с указанной валютой
   /setcomm <_@groupOfACommunity / off_> - Установите сообщество по умолчанию или удалите его с помощью «Выкл.»
   /settleorder <_order id_> - Принять оплату продавца и автоматически отправить сат покупателю, по умолчанию должно быть сообщество
   /cancelorder <_id orden_> - Отменяет заказ который возвращает сат продавцу, по умолчанию должно быть сообщество
   /deldispute <_username_> <_id order_> - Удаляет спор от пользователя в сообществе, по умолчанию должно быть сообщество
   /ban <_username_> - Забанить пользователя в сообществе, должно быть сообщество по умолчанию
-
+  /unban <_username_> - Unban a user from a community, there should be a default community
+  
   /version - Показывает текущую версию бота
->>>>>>> ebef665d
   /help - Показать ключевые команды
 must_be_gt_or_eq: ${fieldName} должно быть больше или равно ${qty}
 you_have_been_banned: Вы были забанены!
