start: |
  Dieser Bot wird dir helfen, P2P Bitcoin-Transaktionen über das Lightning Network durchzuführen.

  Sobald du den Bot gestartet hast, kannst du die folgenden Befehle verwenden:

  1. Veröffentliche deinen Auftrag mit dem Befehl /buy oder /sell und befolge die Anweisungen.

  2. Warte darauf, dass ein anderer Nutzer deinen Auftrag mit den Schaltflächen "Kaufen" oder "Verkaufen" auswählt. Du kannst mit diesen Schaltflächen auch die Aufträge anderer Nutzer auswählen!

  3. Deine Aufträge und dein Ruf sind im ${channel} Kanal sichtbar.

  4. Wenn du verkaufst, veröffentlicht der Bot den Auftrag im ${channel} Kanal in der Erwartung, dass ein anderer Nutzer den Auftrag annimmt. Du kannst diese Verkaufsauftrag jederzeit mit dem Befehl /cancel stornieren, BEVOR ein anderer Nutzer diesen annimmt.

  5. Sobald jemand deinen Auftrag annimmt, wird der Bot dich auffordern, die Lighning-Netzwerk LN-Rechnung zu bezahlen. Diese Zahlung wird zurückgehalten und der Auftrag läuft nach maximal ${orderExpiration} Minuten ab dem Zeitpunkt der Bestellannahme ab. Der Bot verrät dir, wer der Käufer ist und du kannst Anweisungen für die FIAT-Zahlung senden. Sobald du die FIAT-Zahlung erhalten hast, musst du die Sats mit dem Befehl /release an den Käufer schicken.

  6. Wenn du kaufen willst, musst du deinen Auftrag mit dem Befehl /buy veröffentlichen und warten, bis ein Verkäufer diesen annimmt. Du kannst den Auftrag jederzeit mit dem Befehl /cancel abbrechen.

  7. Sobald jemand deinen Auftrag annimmt, musst du eine Lightnng-Netzwerk LN-Rechnung erstellen und sie an den Bot schicken. Danach musst du deinen Verkäufer kontaktieren, um deine FIAT-Zahlungsanweisungen zu erhalten. Sobald du bezahlt hast, sollte der Verkäufer den Befehl /release verwenden, damit der Bot dir die Sats zu deiner Lightning-Netzwerk LN-Rechnung sendet.

  8. Wenn du einen Verkaufsauftrag annimmst, d.h. du kaufst, musst du eine LN-Rechnung erstellen, um deine Sats zu erhalten, und den Verkäufer bitten, dir die FIAT-Zahlungsanweisungen zu geben. Sobald der Verkäufer die FIAT-Zahlung erhält, muss er den Befehl /release verwenden, um die Sats an dein Wallet zu senden.

  9. Wenn du einen Kaufauftrag annimmst, d.h. du verkaufst Sats, musst du die LN-Rechnung bezahlen. Du musst dich mit dem Käufer in Verbindung setzen und ihm die Informationen geben, die er für die FIAT-Zahlung benötigt. Sobald du die FIAT-Zahlung erhalten hast, musst du das vom Bot gehaltene Guthaben mit dem Befehl /release freigeben und die Sats werden automatisch an die Wallet des Käufers geschickt.

  10. Wenn du zu irgendeinem Zeitpunkt den Handel nicht durchführen kannst, kannst du mit dem Befehl /dispute Admins herbeirufen, die als Dritte eine Lösung vermitteln. 

  11. Bevor ein anderer Nutzer deinen Auftrag als Verkäufer oder Käufer annimmt, kannst du das Angebot mit dem Befehl /cancel abbrechen.

  12. Wenn dein Auftrag angenommen wurde und du sie stornieren möchtest, kannst du eine kooperative Stornierung vornehmen, wenn beide Parteien damit einverstanden sind. Ihr solltet beide den Befehl /cancel verwenden.

  Mache eine schnelle und sichere Transaktion!
init_bot_error: Um diesen Bot zu verwenden, musst du zuerst den Boot mit dem Befehl /start initialisieren
non_handle_error: 👤 Um diesen Bot zu nutzen, musst du deinen Telegram-Benutzernamen aktivieren. Um ihn zu aktivieren, öffne das Hamburger-Menü oben links und wähle Einstellungen -> Profil bearbeiten -> Benutzernamen
invoice_payment_request: |
  Jemand möchte ${order.amount} Sats für ${currency} ${order.fiat_amount} kaufen.

  Bitte bezahle diese LN-Rechnung, um deinen Verkaufsprozess zu starten. Diese LN-Rechnung läuft in ${expirationTime} Minuten ab
pending_sell: |
  📝 Dein Angebot wurde im Kanal ${channel} veröffentlicht

  Du musst warten, bis ein anderer Nutzer deinen Auftrag auswählt. Sie wird für ${orderExpirationWindow} Stunden im Kanal verfügbar sein

  Bevor ein anderer Benutzer dein Angebot annimmt, kannst du diesen mit dem folgenden Befehl stornieren 👇
cancel_order_cmd: |
  /cancel ${orderId}
pending_buy: |
  📝 Dein Angebot, wurde im Kanal ${channel} veröffentlicht.

  Du musst warten, bis ein anderer Benutzer den Auftrag annimmt\. Dein Angebot läuft in ${orderExpirationWindow} Stunden ab.

  Bevor ein anderer Benutzer dein Angebot annimmt, kannst du diesen mit dem folgenden Befehl stornieren 👇
must_be_int: ${fieldName} muss eine gültige Nummer sein
must_be_numeric: ${fieldName} muss numerisch sein
sats_amount: sats Wert
fiat_amount: fiat Wert
sell_correct_format: |
  /sell \<_Anzahl sats_\> \<_fiat Wert_\> \<_fiat code_\> \<_Zahlungsmethode_\> \[_Zuschlag/Rabatt_\]

  Um einen Verkaufsauftrag von 1000 Sats für 2 Euro \(EUR\) zu erstellen und anzugeben, dass die Zahlung in FIAT durch Überweisung oder Einzahlung am Geldautomaten erfolgt, musst du \<\> und \[\] weglassen\.

  `/sell 1000 2 EUR "Überweisung oder Einzahlung am Geldautomat"`

  Um einen Verkauf mit einem Zuschlag von 3% \(Zuschlag\) zu erstellen, musst du den Parameter 0 verwenden, der den FIAT\-Betrag\ angibt\. Der Bot berechnet den Verkaufspreis anhand des Bitcoin\-Marktpreises und wendet den angegebenen Zuschlag an\. Als letzten Parameter musst du 3 \(für den gewünschten Zuschlag\) hinzufügen

  `/sell 0 2 EUR "Zahlungsmethode" 3`

  Um eine Verkaufsspanne zu erstellen, kannst du statt eines festen FIAT\-Betrags einen Mindest\- und einen Höchstbetrag angeben, die durch einen Bindestrich getrennt sind *\-*

  `/sell 0 100\-500 EUR "Zahlungsmethode" 3`
buy_correct_format: |
  /buy \<_Anzahl sats_\> \<_fiat Wert_\> \<_fiat code_\> \<_Zahlungsmethode_\> \[_Zuschlag/Rabatt_\]

  Um einen Auftrag über 1000 Sats für 2 \(EUR\) zu erstellen und anzugeben, dass die Zahlung per Überweisung erfolgt, musst du sowohl \<\> als auch \[\] weglassen\.

  `/buy 1000 2 EUR "Banküberweisung"`

  Wenn du keine feste Menge an Sats festlegen willst und zu einem Preis unter dem Marktwert kaufen möchtest, kannst du ein Kaufauftrag mit einem bestimmten Rabatt aufgeben\. Dieser Rabatt ist der Prozentsatz, der vom Marktpreis abgezogen wird, wenn dein Auftrag veröffentlicht wird\. Du musst im Feld \<_Anzahl sats_\> den Wert 0 angeben, dann berechnet der Bot den Preis\. Wenn du mit einem Rabatt von 2% auf den Marktpreis kaufen möchtest, solltest du \-2 als letzten Parameter angeben

  `/buy 0 2 EUR "Bargeld" \-2`

  Wenn du einen Auftrag in einem gewissen Bereich erstellen willst, anstatt einen festen FIAT\-Betrag anzugeben, kannst du das Minimum und das Maximum für die Transaktion durch einen Bindestrich getrennt angeben *\-*

  `/buy 0 100\-500 EUR "Banküberweisung" \-2`
min_invoice_amount: LN-Rechnung muss gleich oder höher als ${minPaymentAmount} sats sein
min_expiration_time: Die Ablaufzeit für die LN-Rechnung muss mindestens ${expirationTime} Minuten betragen
invoice_expired: Die LN-Rechnung ist abgelaufen
invoice_expired_long: |
  Die LN-Rechnung ist abgelaufen. Du kannst mir mit folgendem Befehl eine neue LN-Rechnung schicken, um die sats zu erhalten 👇
setinvoice_cmd_order: |
  /setinvoice ${orderId} \\<Lightning Invoice\\>
invoice_require_destination: Die LN-Rechnung braucht eine Empfängeradresse
invoice_require_hash: LN-Rechnung braucht einen Hash
order_id_invalid: Ungültige Auftrags-ID
order_invalid_type: Der ${type} Auftrag ist ungültig
order_already_taken: Dieser Auftrag wurde bereits von einem anderen Nutzer übernommen.
invalid_data: Du hast ungültige Daten gesendet, versuche es erneut.
begin_take_buy: |
  🤖 Drücke auf Weiter, um das Angebot anzunehmen. Wenn du auf Abbrechen drückst, wird der Auftrag freigegeben und neu veröffentlicht. Du hast ${expirationTime} Minuten, bevor dieser Auftrag abläuft.
continue: Weiter
cancel: Abbrechen
pay_invoice: Bitte bezahle diese LN-Rechnung von ${amount} sats für ${currency} ${fiatAmount}, um den Vorgang zu starten.
payment_received: |
  🤑 Zahlung erhalten!

  Jetzt muss mir der Käufer eine LN-Rechnung schicken, damit ich die sats an sein Wallet senden kann. Sobald der Käufer die LN-Rechnung schickt, werde ich euch beide kontaktieren.

  Wait a bit. If the buyer does not cooperate, the collateral will be returned to you.
someone_took_your_order: |
  🤖 Jemand hat deinen Auftrag entgegengenommen und mir bereits die Sats geschickt\\. Bitte verwende einen FIAT\\-Zahlungsanbieter, der es dir ermöglicht, das Geld sofort zu überweisen und bei dem kein Risiko besteht, dass das Geld eingefroren wird\\.

  *Wenn dein Zahlungsabwickler die Zahlung aus irgendeinem Grund pausiert und das Geld nicht innerhalb von ${expirationTime} eintrifft, gehen die Sats an den Verkäufer zurück, wodurch der Käufer einem Risiko ausgesetzt ist und ich nicht in der Lage bin, den Verkäufer zu zwingen, die Sats erneut zu senden\\.*

  Wenn du mit den obigen Angaben einverstanden bist, drücke den Button, um fortzufahren 👇
you_took_someone_order: |
  🤖 Wenn du diesen Verkaufsauftrag angenommen hast, verwende bitte einen FIAT\\-Zahlungsanbieter, der es dir ermöglicht, das Geld sofort zu überweisen und bei dem kein Risiko besteht, dass das Geld eingefroren wird\\.

  *Wenn dein Zahlungsabwickler die Zahlung aus irgendeinem Grund pausiert und das Geld nicht innerhalb von ${expirationTime} eintrifft, gehen die Sats an den Verkäufer zurück, wodurch der Käufer einem Risiko ausgesetzt ist und ich nicht in der Lage bin, den Verkäufer zu zwingen, die Sats erneut zu senden\\.*

  Wenn du mit den obigen Angaben einverstanden bist, drücke den Button, um fortzufahren 👇
get_in_touch_with_seller: |
  Nimm Kontakt mit dem Verkäufer @${sellerUsername} auf, um die Details zu erfahren, wie du ${currency} ${fiatAmount} mit ${paymentMethod} überweisen musst.

  Sobald du das Geld überwiesen hast, gib mir bitte mit dem folgenden Befehl Bescheid 👇
fiatsent_order_cmd: |
  /fiatsent ${orderId}
get_in_touch_with_buyer: |
  🤖 Nimm Kontakt mit @${buyerUsername} auf, um ihm Informationen darüber zu geben, wie er dir ${currency} ${fiatAmount} über ${paymentMethod} senden kann. Gib die Sats erst frei, wenn du dich vergewissert hast, dass der Käufer das Betrag bezahlt hat.

  Sobald du den Erhalt des Geldes bestätigt hast, musst du die Sats freigeben.
buyer_took_your_order: |
  @${buyerUsername} hat deinen Auftrag angenommen und möchte deine Sats kaufen. Nimm Kontakt mit ihm auf und sag ihm, wie er dir ${currency} ${fiatAmount} über ${paymentMethod} senden kann.

  Sobald du überprüft hast, dass du den vollen Betrag erhalten hast, musst du die Sats freigeben
waiting_seller_to_pay: 'Ich habe eine Zahlungsaufforderung an den Verkäufer geschickt, damit er deine Sats für die ${orderId} schickt, sobald die Zahlung erfolgt ist, werde ich euch beide in Kontakt setzen'
sell_success: Dein Verkauf von Sats wurde abgeschlossen, nachdem die Zahlung von @${buyerUsername} bestätigt wurde. ⚡️🍊⚡️
funds_released: 🕐 @${sellerUsername} hat die Sats bereits freigegeben. Du kannst jederzeit mit der Bezahlung deiner LN-Rechnung rechnen, aber denke daran, dass deine Wallet online sein muss, um über das Lightning-Netzwerk zu empfangen.
rate_counterpart: 'Bitte bewerte deine Gegenpartei:'
cant_process_order: Dieser Auftrag kann nicht bearbeitet werden. Bitte überprüfe, ob die ID korrekt ist.
cant_release_order: Dieser Auftrag kann nicht freigegeben werden, der Käufer hat keine LN-Rechnung geschickt.
no_id_related: Du hast keinen Auftrag, der mit dieser Id verbunden ist.
sell_sats: Verkaufe Sats
buy_sats: Kaufe Sats
order_detail: |
  Id: `${order._id}`

  Status: ${status}

  Ersteller: @${creator || ''}

  Käufer: @${buyerUsername || ''}

  Verkäufer: @${sellerUsername || ''}

  Bestellwert \\(sats\\): ${order.amount}

  Bot Gebühren \\(sats\\): ${fee}

  Routing Gebühren \\(sats\\): ${order.routing_fee}

  FIAT Wert \\(fiat\\) ${order.fiat_code}: ${order.fiat_amount}

  Zahlungsmethode: ${paymentMethod}

  Zuschlag/Rabatt: ${priceMargin}

  Erstellt am: ${createdAt}

  Ausgeführt am: ${takenAt || ''}

  Rechung Hash Verkäufer: `${order.hash || ''}`

  LN-Rechnung Secret Verkäufer: `${order.secret || ''}`

  Zahlungsaufforderung Käufer: `${order.buyer_invoice || ''}`
seller: Käufer
buyer: Verkäufer
dispute_started_channel: |
  Benutzer ${type} @${initiatorUser.username} 
  hat einen Streitfall mit @${counterPartyUser.username} für den folgenden Auftrag eröffnet 

  ${detailedOrder}

  @${initiatorUser.username} war an ${initiatorUser.disputes} Streitfällen beteiligt
  @${counterPartyUser.username} war an ${counterPartyUser.disputes} Streitfällen beteiligt
you_started_dispute_to_buyer: 🥴 Du hast einen Streitfall für deinen Kaufauftrag ausgelöst. Wir werden uns mit dir und deiner Gegenpartei in Verbindung setzen, um das Problem zu lösen.
buyer_started_dispute_to_seller: '🥴 Der Käufer hat einen Streitfall für deinen Auftrag mit der Id: ${orderId} eröffnet, wir werden uns mit dir und deiner Gegenpartei in Verbindung setzen, um die Angelegenheit zu klären.'
you_started_dispute_to_seller: 🥴 Du hast einen Streitfall für deinen Verkaufsauftrag ausgelöst. Wir werden uns mit dir und deiner Gegenpartei in Verbindung setzen, um das Problem zu lösen.
seller_started_dispute_to_buyer: '🥴 Der Verkäufer hat einen Streitfall für deinen Auftrag mit der Id: ${orderId} eröffnet, wir werden uns mit dir und deinem Vertragspartner in Verbindung setzen, um die Angelegenheit zu klären.'
must_be_valid_currency: 'Fiat_code muss ein gültiger Code sein, zum Beispiel: USD, EUR, eine vollständige Liste kannst du unter /listcurrencies sehen.'
must_be_number_or_range: 'Fiat_amount muss eine Zahl oder ein numerischer Bereich im Format <minimum>-<maximum> sein'
invalid_lightning_address: Ungültige Lightning-Adresse
unavailable_lightning_address: Nicht verfügbare Lightning-Adresse ${la}
help: |
  /sell <_Anzahl sats_> <_fiat Wert_> <_fiat code_> <_Zahlungsmethode_> \[_Zuschlag/Rabatt_] - Erstellt einen Bitcoin Verkaufsauftrag
  /buy <_Anzahl sats_> <_fiat Wert_> <_fiat code_> <_Zahlungsmethode_> \[_Zuschlag/Rabatt_] - Erstellt eine Bitcoin Kaufauftrag
  /info - Zeigt zusätzliche Informationen über das Bot an
  /showusername - Schaltet die Anzeige des Benutzernamens in jedem neu erstellten Auftrag aus. Der Standardwert ist *nein* (false).
  /showvolume - zeigt das Handelsvolumen an, wenn eine Auftrag erstellt wird, Standardwert ist *nein* (false)
  /setinvoice <_order id_> <_lightning LN-Rechnung_> - Mit diesem Befehl kann der Käufer die Ligthning-Rechnung aktualisieren, mit welcher er die Sats empfangen will. 
  /setaddress <_lightning Adresse / off_> - Ermöglicht es dem Käufer, eine statische Zahlungsadresse (Lightning-Adresse) einzurichten, _off_ zum Deaktivieren 
  /listorders - Benutze diesen Befehl, um alle deine ausstehenden Transaktionen aufzulisten.
  /listcurrencies - Listet alle FIAT Währungen auf, die wir verwenden können. 
  /fiatsent <_order id_> - Der Käufer teilt mit, dass er dem Verkäufer das FIAT-Geld geschickt hat
  /release <_order id_> - Der Verkäufer gibt die Sats frei
  /dispute <_order id_> - Eröffnet einen Streitfall zwischen den beteiligten Parteien
  /cancel <_order id_> - Einen Auftrag stornieren, die noch nicht angenommen wurde
  /cancelall - Storniere alle aufgegebenen und nicht angenommenen Aufträge
  /help - Hilfe
must_be_gt_or_eq: ${fieldName} muss ${qty} oder mehr entsprechen
you_have_been_banned: Du wurdest gesperrt!
I_told_seller_you_sent_fiat: 🤖 Ich habe @${sellerUsername} gesagt, dass du FIAT-Geld geschickt hast. Sobald der Verkäufer bestätigt, dass das Geld eingegangen ist, sollten die Sats an dich geschickt werden.
buyer_told_me_that_sent_fiat: 🤖 @${buyerUsername} hat mitgeteilt, dass er dir das FIAT-Geld geschickt hat. Sobald du den Erhalt bestätigt hast, gib die Sats bitte frei. Du kannst keinen weiteren Auftrag erstellen, bis du die Sats freigibst.
release_order_cmd: |
  /release ${orderId}
you_have_orders_waiting: 🤖 Du hast eine oder mehrere Aufträge, bei denen der Käufer dir mitteilt, dass das Geld an dich geschickt wurde, du es aber noch nicht freigegeben hast. Du kannst keine neuen Aufträge erstellen, bis du das Geld freigibst.
user_banned: Gesperrter Benutzer!
user_not_found: Benutzer wurde in der Datenbank nicht gefunden!
parse_invoice_error: Fehler beim Parsen der LN-Rechnung
invalid_id: Ungültige Id
cant_take_own_order: Du kannst deinen eigenen Auftrag nicht annehmen.
send_me_lninvoice: Bitte sende mir ein Lightning-Network LN-Rechnung für ${amount} sats
you_have_no_orders: Du hast keine aktiven Aufträge
not_rate_for_currency: |
  ${fiatRateProvider} Es gibt keinen Wechselkurs für diese FIAT-Währung,
  Wenn du diese FIAT-Währung verwenden willst, musst du angeben, wie viele Sats du haben möchtest.
  Wenn du diese FIAT-Währung in der Liste haben möchtest, kannst du die Funktion /listcurrencies verwenden, um eine Anfrage zu stellen. 👇****

  🌐 https://yadio.io/api.html
invoice_with_incorrect_amount: Der in der LN-Rechnung angegebene Betrag falsch ist
invoice_updated: 📝 Die LN-Rechnung wurde korrekt aktualisiert!
invoice_updated_and_will_be_paid: Die LN-Rechnungen wurden aktualisiert und werden in den nächsten Sekunden bezahlt!
invoice_already_being_paid: Du hast bereits eine LN-Rechnung für diesen Auftrag geschickt und ich versuche, sie gerade jetzt zu bezahlen.
lightning_address_saved: Lightning-Adresse wurde gespeichert
cancel_error: Dieser Auftrag kann im Moment nicht storniert werden
cancel_success: 'Du hast den Auftrag mit der Id ${orderId} storniert!'
cancelall_success: Du hast alle deine veröffentlichten Aufträge storniert!
order_cancelled_by_admin: 'Der Administrator hat den Auftrag mit der ID ${orderId} storniert!'
order_completed: 'Du hast den Auftrag mit der Id ${orderId} erfolgreich ausgeführt!'
order_completed_by_admin: 'Der Administrator hat den Auftrag mit der Id ${orderId} erfolgreich ausgeführt!'
have_to_wait_for_counterpart: 🕒 Du hast diesen Vorgang bereits durchgeführt, du musst warten, bis die andere Partei handelt
ok_cooperativecancel: '👍 Die Gegenpartei hat zugestimmt und der Auftrag mit der Id ${orderId} wurde storniert'
refund_cooperativecancel: 💰 Du hast eine Rückerstattung deiner Lightning-Zahlung erhalten, es gibt keine weiteren Schritte zu unternehmen
init_cooperativecancel: '🕒 Du hast mit der Stornierung des Auftrages mit der Id ${orderId} gestartet. Deine Gegenpartei muss der Stornierung ebenfalls zustimmen.'
counterparty_wants_cooperativecancel: '😳 Deine Gegenpartei möchte den Auftrag mit der Id ${orderId} stornieren. Wenn du mit der Stornierung einverstanden bist, führe bitte den folgenden Befehl aus 👇'
invoice_payment_failed: ⛔ Ich habe versucht, dir die Sats zu schicken, aber die Bezahlung deiner LN-Rechnung ist fehlgeschlagen. Ich werde es noch ${attempts} weitere Male in ${pendingPaymentWindow} Minuten-Intervallen versuchen. Bitte überprüfe, ob dein Node/Wallet online ist.
cant_take_more_orders: ⛔ Sorry! Du kannst keinen weiteren Auftrag annehmen, während andere auf dich warten
seller_released: 💸 Der Verkäufer hat die Sats bereits freigegeben, du musst warten, bis deine LN-Rechnung bezahlt ist.
your_purchase_is_completed: |
  🪙 Dein Sats-Kauf wurde erfolgreich abgeschlossen, @${sellerUsername} hat deine FIAT-Zahlung bestätigt und ich habe deine LN-Rechnung bezahlt, viel Spaß mit dem sound Money!

  ⚡️🍊⚡️
problem_getting_price: Es gibt ein Problem beim Zugriff auf den Preis-Feed. Bitte versuche es später noch einmal, wenn das Problem weiterhin besteht, wende dich bitte an einen Adminstrator.
update_user_setting: Ich habe das Feld ${field} in ${newState} geändert
lightning_address_disabled: Lightning-Adresse deaktiviert
invalid_range_with_amount: |
  Bandbreiten sind nur für variable Sätze verfügbar

  Verwende Bereiche oder gib die Anzahl der Sats an, aber verwende nicht beides
too_many_pending_orders: Du hast die maximale Anzahl an Aufträgen erreicht, die gleichzeitig veröffentlicht werden können
name: Name
group: Gruppe
channel: Kanal
solver: Streitschlichter
published: Veröffentlicht
created: Erstellt
yes: Ja
no: Nein
wizard_add_invoice_init: |
  🤖 Du musst mir eine LN-Rechnung über ${satsAmount} Sats schicken, die ${currency} ${fiatAmount} wert ist, damit ich dir später die Sats weiterleiten kann.

  Wenn du mir die LN-Rechnung nicht innerhalb von ${expirationTime} Minuten sendest, wird der Auftrag storniert.
wizard_add_invoice_exit: |
  Du hast den Assistentenmodus verlassen, du kannst die Befehle aufschreiben. Du kannst immer noch eine LN-Rechnung zum Auftrag hinzufügen mit dem Befehl /setinvoice, der die Auftrags\-ID und die LN-Rechnung angibt, du kannst mir eine LN-Rechnung über ${Betrag} Sats schicken, aber ich akzeptiere auch LN-Rechnungen ohne Betrag:

  `/setinvoice ${orderId} `\\<Lightning LN-Rechnung mit oder ohne Betrag\\>
wizard_community_enter_name: Wähle einen Namen für deine Community
wizard_community_too_long_name: Der Name kann eine maximale Länge von ${length} Zeichen haben.
wizard_community_enter_currency: Gib den Code der FIAT-Währung(en) ein, welche die Nutzer dieser Community verwenden können. Gibt es mehr als einen, musst du jeden Code durch ein Leerzeichen getrennt eingeben.
wizard_community_enter_group: |
  Wähle eine ID oder einen Namen für die Gruppe. Du und der Bot müssen Administratoren der Gruppe sein:

  z.B.: @MyCommunity
wizard_community_enter_order_channels: |
  Alle Aufträge deiner Community müssen in einem Telegrammkanal veröffentlicht werden, wenn du mir nur einen Kanal angibst, werden sowohl Kauf- als auch Verkaufsaufträge dort veröffentlicht.

  Wenn du zwei Kanäle angibst, werden Kaufaufträge in einem und Verkaufsaufträge in dem anderen platziert. Sowohl du als auch der Bot müssen in beiden Kanälen Administratoren sein.

  Bitte gib den Namen des Kanals an oder, falls du zwei Kanäle verwenden möchtest, gib beide Namen durch ein Leerzeichen getrennt an.

  z.B.: @MyCommunitySell  @MyCommunityBuy
wizard_community_one_or_two_channels: Du musst entweder einen oder zwei Kanäle angeben
wizard_community_enter_solvers: Schreibe jetzt bitte die Namen der Nutzer/innen auf, die Streitigkeiten schlichten sollen, jeweils getrennt durch ein Leerzeichen.
wizard_community_must_enter_names: Du musst mindestens einen Namen hinzufügen, oder zwei durch ein Leerzeichen getrennte Namen
wizard_community_enter_solvers_channel: Gib die ID oder den Namen des Kanals an, den der Bot verwenden soll, um zu alarmieren, wenn ein Streitfall gemeldet wird.
wizard_community_success: Herzlichen Glückwunsch, du hast deine Community gegründet!
wizard_community_wrong_permissions: Du hast keine Administratorrechte für diese Gruppe oder diesen Kanal
wizard_community_you_are_not_admin: ${username} ist kein Administrator in ${channel}.
wizard_to_exit: /exit to exit the wizard.
wizard_exit: Du hast den Assistentenmodus verlassen, du kannst jetzt Befehle schreiben
wizard_add_fiat_amount: |
  Bitte gib den Betrag von ${currency} an, den du für ${action} haben möchtest.

  Denke daran, dass er zwischen ${minAmount} und ${maxAmount} liegen muss:
wizard_add_fiat_wrong_amount: Ungültiger Betrag, die Eingabe muss zwischen ${minAmount} und ${maxAmount} liegen
wizard_add_fiat_correct_amount: 'Betrag: ${currency} ${fiatAmount}.'
order_expired: Dieser Auftrag ist abgelaufen!
cant_add_invoice: Du kannst keine LN-Rechnung mehr zu diesem Auftrag hinzufügen!
expired_order: |
  Dieser Auftrag ist abgelaufen

  ${detailedOrder}

  @${sellerUser.username} hat ${sellerUser.disputes} Streitfälle
  @${buyerUser.username} hat ${buyerUser.disputes} Streitfälle
expired_order_to_buyer: |
  🚨🚨🚨 Dieser Auftrag läuft bald ab und muss sofort abgeschlossen oder storniert werden. Wenn du das Geld noch nicht überwiesen hast, kannst du ihn mit dem Befehl /cancel stornieren.

  Wenn du das FIAT-Geld geschickt hast, der Verkäufer sich aber weigert, die Sats freizugeben, kannst du mit dem Befehl /dispute einen Streitfall eröffnen. Die LN-Rechnung, die der Verkäufer bezahlt hat, hat eine Verfallszeit und du musst diesen Auftrag auflösen, bevor diese abläuft oder du riskierst, dein Geld zu verlieren.

  Wenn du Hilfe brauchst, kannst du an die Gruppe ${helpGroup} schreiben
expired_order_to_seller: |
  🚨🚨🚨 Dieser Auftrag läuft bald ab und muss sofort ausgeführt oder storniert werden. Wenn du das FIAT-Geld noch nicht erhalten hast, kannst du ihn mit dem Befehl /cancel noch stornieren.

  Wenn du das FIAT-Geld erhalten hast, gibst du es bitte mit dem Befehl /release frei. Andernfalls läufst du Gefahr, dass der Käufer einen Streitfall eröffnet, der deinen Ruf beeinträchtigen wird.

  Wenn du Hilfe brauchst, kannst du an die Gruppe ${helpGroup} schreiben
didnt_add_invoice: '🤨 Du hast die LN-Rechnung noch nicht gesendet, um Sats für den Auftrag zu erhalten: ${orderId}'
buyer_havent_add_invoice: '😔 Der Käufer hat mir die LN-Rechnung für den Erhalt der Sats für deinen Auftrag nicht geschickt: Auftrag ${orderId}. Deine Sats wurden an dich zurückgeschickt.'
buyer_havent_add_invoice_to_admin_channel: 'Käufer @${username} hat den Auftrag ${orderId} angenommen, aber keine LN-Rechnung gesendet. Die Zeit ist abgelaufen, der Auftrag wird neu veröffentlicht.'
havent_paid_invoice: '🤨 Du hast die LN-Rechnung nicht bezahlt, um Sats für den Auftrag (${orderId}) zu verkaufen.'
seller_havent_paid_invoice: '😔 Der Verkäufer hat die LN-Rechnung für deinen Auftrag (${orderId}) nicht bezahlt. Der Vorgang wurde storniert.'
seller_havent_add_invoice_to_admin_channel: 'Verkäufer @${username} hat die LN-Rechnung des Auftrages (${orderId}) nicht bezahlt. Der Auftrag ist abgelaufen und wurde wieder veröffentlicht.'
pending_payment_success_to_admin: |
  Benutzer @${username} hatte eine ausstehende LN-Rechnung, die Zahlung für die Auftrag: ${orderId} für ${amount} Sats, wurde nach ${attempts} Versuchen endlich ausgeführt.

  Zahlungsnachweis: ${paymentSecret}
pending_payment_success: |
  Ich habe die LN-Rechnung über ${amount} Sats für den Auftrag ${orderId} bezahlt!

  Zahlungsnachweis: ${paymentSecret}
pending_payment_failed: |
  🤖 Ich habe ${attempts} Mal versucht, deine LN-Rechnung zu bezahlen und bin gescheitert. Manchmal können Nutzer des Lightning-Netzwerks keine Zahlungen erhalten, weil ihre Wallet nicht genügend Guthaben auf ihrem Node hat. Du solltest versuchen, eine LN-Rechnung von einer anderen Wallet mit genügend Guthaben zu erstellen.

  Wenn du mir eine neue LN-Rechnung schicken möchtest, um die Sats zu erhalten, benutze bitte den folgenden Befehl. 👇
pending_payment_failed_to_admin: |
  Die Bezahlung der LN-Rechnung für den Auftrag ${orderId} des Benutzers @${username} ist fehlgeschlagen.

  Zahlungsversuche: ${attempts}
selling: Verkaufe
buying: Kaufe
receive_payment: Zahlung erhalten
pay: Bezahlen
is: ist
trading_volume: 'Handelsvolumen: ${Volumen} Sats'
satoshis: Sats
by: mit
rate: Rate
has_successful_trades: Hat ${trades} erfolgreiche Aufträge abgeschlossen
price: Preis
for: Für
generic_error: Ein Fehler ist aufgetreten
sats: sats
no_capital_letters: 🤖 Du versuchst, einen Befehl auszuführen, bei dem der erste Buchstabe groß geschrieben wird. Bitte schreibe den gesamten Befehl in Kleinbuchstaben.
unknown_command: 😕 Ich verstehe das nicht. Bitte benutze /help, um die Liste der verfügbaren Befehle zu sehen
invoice_invalid_error: |
  Fehler beim Parsen der LN-Rechnung. Bitte füge eine Lightning-Netzwerk LN-Rechnung ein, die mit "lnbc" beginnt.

  Wenn du abbrechen und in den Befehlseingabemodus zurückkehren willst, tippe einfach /exit
invoice_expiry_too_short_error: LN-Rechnungsablauf ist zu kurz
invoice_has_expired_error: Die LN-Rechnung ist abgelaufen
invoice_has_wrong_destination_error: Die LN-Rechnung hat ein falsches Ziel
invoice_must_be_larger_error: Die LN-Rechnung muss für mindestens ${minInvoice} Sats gelten
hours: Stunden
minutes: Minuten
community_updated: Community erfolgreich aktualisiert
operation_successful: Befehl erfolgreich!
select_community: Wähle die Community
what_modify: Was willst du ändern?
channels: Kanäle
dispute_solvers: Streitschlichter
no_default_community: Du hast keine standardmäßige Community mehr
community_not_found: Community nicht gefunden
currencies: Währungen
currency_not_supported: Diese Währung kann in dieser Community nicht verwendet werden, es ist nur erlaubt, [${currencies}] zu verwenden.
press_to_continue: Drücke den Knopf um weiterzufahren
receive: erhalten
send: senden
new_dispute: ⚠️⚠️⚠️ Ein Benutzer hat einen Streitfall eröffnet. Drück den Knopf um den Streitfall zu übernehmen
take_dispute: Streitfall übernehmen
not_authorized: 🤨 Du bist nicht berechtigt diese Aktion durchzuführen
need_default_community: Um diese Aktion durchzufüren, musst du eine Standart-Community gesetzt haben
enter_sats_amount: Sats-Betrag eingeben, enter only numbers.
market_price: Marktpreis
enter_currency: 'Gib eine Währung anhand des Codes ein, z.B.: USD'
choose_currency: Wähle eine Währung
enter_currency_amount: Gib den Betrag in ${currency} ein, enter only numbers.
enter_premium_discount: Gib die Zuschlag oder den Rabatt ein, der für das Angebot gelten soll. Der Zuschlag ist eine positive Zahl und der Rabatt ist eine negative Zahl. Wenn du nicht möchtest, dass das Angebot einen Zuschlag oder einen Rabatt erhält, gib 0 ein.
enter_payment_method: Gib die Zahlungsmethode ein (z.B. Banküberweisung)
invalid_currency: Ungültige Währung
not_number: Es muss eine Zahl sein
not_zero: Darf nicht 0 (Null) sein
not_negative: Darf keine negative Nummer sein
wizard_community_wrong_percent: Der Prozentsatz muss zwischen 0 und 100 liegen
wizard_community_enter_fee_percent: |
  Enter the fee:

  The fee in a community is variable and is indicated as a percentage from 0 to 100, if you do not want to charge fee, indicate 0, if you want to charge half of the maximum value, indicate 50, if you want it to have the maximum value, indicate 100.
fee: Gebühr
use_default: Standardmäßig verwenden
orders: Aufträge
volume: Volumen
users: Benutzer
not_found_dispute: Für diesen Auftrag gib es keinen Streitfall
max_allowed: The maximum allowed is ${max}
dispute_channel: Dispute channel
not_wizard: You are not in wizard mode at the moment, if you have doubts you can type /help
wizard_help: You are in wizard mode, if you need to go back to command mode run /exit
hold_invoice_memo: '@${botName} - Escrow amount Order #${orderId}: SELL BTC for ${fiatCode} ${fiatAmount} - It WILL FREEZE IN WALLET. It will release once you run /release. It will return if buyer does not confirm the payment'
tap_button: Select an order to perform the operation
tap_release: Select the order to release the funds, once you touch the button the operation cannot be reversed.
<<<<<<< HEAD
earnings: Earnings
=======
premium: Premium
discount: Discount
premium_discount: premium/discount
>>>>>>> da87fe9a
<|MERGE_RESOLUTION|>--- conflicted
+++ resolved
@@ -417,10 +417,7 @@
 hold_invoice_memo: '@${botName} - Escrow amount Order #${orderId}: SELL BTC for ${fiatCode} ${fiatAmount} - It WILL FREEZE IN WALLET. It will release once you run /release. It will return if buyer does not confirm the payment'
 tap_button: Select an order to perform the operation
 tap_release: Select the order to release the funds, once you touch the button the operation cannot be reversed.
-<<<<<<< HEAD
 earnings: Earnings
-=======
 premium: Premium
 discount: Discount
-premium_discount: premium/discount
->>>>>>> da87fe9a
+premium_discount: premium/discount