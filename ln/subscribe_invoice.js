const { subscribeToInvoice, pay } = require('lightning');
const { Order, User, PendingPayment } = require('../models');
const lnd = require('./connect');
const messages = require('../bot/messages');

const subscribeInvoice = async (bot, id) => {
  try {
    const sub = subscribeToInvoice({ id, lnd });
    sub.on('invoice_updated', async (invoice) => {
      if (invoice.is_held) {
        console.log(`invoice with hash: ${id} is being held!`);
        const order = await Order.findOne({ hash: invoice.id });
        const buyerUser = await User.findOne({ _id: order.buyer_id });
        const sellerUser = await User.findOne({ _id: order.seller_id });
        order.status = 'ACTIVE';
        await order.save();
        if (order.type === 'sell') {
<<<<<<< HEAD
          // paso la orden a pending
          order.status = 'PENDING';
          const orderUser = await User.findOne({ _id: order.creator_id });

          messages.publishSellOrderMessage(ctx, bot, order);
          messages.pendingSellMessage(bot, orderUser, order);
=======
          await messages.onGoingTakeSellMessage(bot, sellerUser, buyerUser, order);
>>>>>>> 9e458fd2
        } else if (order.type === 'buy') {
          await messages.onGoingTakeBuyMessage(bot, sellerUser, buyerUser, order);
        }
        order.invoice_held_at = Date.now();
        order.save();
      }
      if (invoice.is_confirmed) {
        const order = await Order.findOne({ hash: invoice.id });
        order.status = 'PAID_HOLD_INVOICE';
        await order.save();
        try {
          const payment = await pay({
            lnd,
            request: order.buyer_invoice,
            tokens: order.amount,
          });
          if (payment.is_confirmed) {
            order.status = 'SUCCESS';
            await order.save();
            const orderUser = await User.findOne({ _id: order.creator_id });
            if (order.type === 'sell') {
              const buyerUser = await User.findOne({ _id: order.buyer_id });
              await messages.doneTakeSellMessage(bot, orderUser, buyerUser);
              buyerUser.trades_completed++;
              await buyerUser.save();
            } else if (order.type === 'buy') {
              const sellerUser = await User.findOne({ _id: order.seller_id });
              await messages.doneTakeBuyMessage(bot, orderUser, sellerUser);
              sellerUser.trades_completed++;
              sellerUser.save();
            }
            orderUser.trades_completed++;
            await orderUser.save();
          } else {
            // TODO: cronjob que haga estos pagos cada cierto tiempo y con cada intento incremente 'attempts'
            // si attemps > 3 el admin se debe comunicar directamente con el usuario para hacer el pago manualmente
            const buyerUser = await User.findOne({ _id: order.buyer_id });
            const message = 'El vendedor ha liberado los satoshis pero el pago a tu invoice ha fallado, en unos minutos intentaré pagarla nuevamente, asegúrate que tu nodo/wallet esté online';
            await messages.customMessage(bot, buyerUser, message);
            const pp = new PendingPayment({
              amount: order.amount,
              payment_request: order.buyer_invoice,
              user_id: buyerUser._id,
              description: order.description,
              hash: order.hash,
              order_id: order._id,
            });
            await pp.save();
          }
        } catch (error) {
          if (order.status === 'PAID_HOLD_INVOICE') {
            const buyerUser = await User.findOne({ _id: order.buyer_id });
            const message = 'El vendedor ha liberado los satoshis pero no he podido pagar tu invoice, en unos minutos intentaré pagarla nuevamente, asegúrate que tu nodo/wallet esté online';
            await messages.customMessage(bot, buyerUser, message);
            const pp = new PendingPayment({
              amount: order.amount,
              payment_request: order.buyer_invoice,
              user_id: buyerUser._id,
              description: order.description,
              hash: order.hash,
              order_id: order._id,
            });
            await pp.save();
          }
          console.log(error)
        }
      }
    });
  } catch (e) {
    console.log(e);
    return e;
  }
};

module.exports = subscribeInvoice;<|MERGE_RESOLUTION|>--- conflicted
+++ resolved
@@ -15,16 +15,7 @@
         order.status = 'ACTIVE';
         await order.save();
         if (order.type === 'sell') {
-<<<<<<< HEAD
-          // paso la orden a pending
-          order.status = 'PENDING';
-          const orderUser = await User.findOne({ _id: order.creator_id });
-
-          messages.publishSellOrderMessage(ctx, bot, order);
-          messages.pendingSellMessage(bot, orderUser, order);
-=======
           await messages.onGoingTakeSellMessage(bot, sellerUser, buyerUser, order);
->>>>>>> 9e458fd2
         } else if (order.type === 'buy') {
           await messages.onGoingTakeBuyMessage(bot, sellerUser, buyerUser, order);
         }
